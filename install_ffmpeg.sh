#!/usr/bin/env bash

set -ex

export PATH="$HOME/compiled/bin":$PATH
export PKG_CONFIG_PATH=$HOME/compiled/lib/pkgconfig

if [ ! -e "$HOME/nasm/nasm" ]; then
  # sudo apt-get -y install asciidoc xmlto # this fails :(
  git clone -b nasm-2.14.02 https://repo.or.cz/nasm.git "$HOME/nasm"
  cd "$HOME/nasm"
  ./autogen.sh
  ./configure --prefix="$HOME/compiled"
  make
  make install || echo "Installing docs fails but should be OK otherwise"
fi

if [ ! -e "$HOME/x264/x264" ]; then
  git clone http://git.videolan.org/git/x264.git "$HOME/x264"
  cd "$HOME/x264"
  # git master as of this writing
  git checkout 545de2ffec6ae9a80738de1b2c8cf820249a2530
  ./configure --prefix="$HOME/compiled" --enable-pic --enable-static
  make
  make install-lib-static
fi

if [ ! -e "$HOME/ffmpeg/libavcodec/libavcodec.a" ]; then
  #LIBTENSORFLOW_VERSION=2.3.0 \
  #&& curl -LO https://storage.googleapis.com/tensorflow/libtensorflow/libtensorflow-cpu-linux-x86_64-${LIBTENSORFLOW_VERSION}.tar.gz \
  #&& sudo tar -C /usr/local -xzf libtensorflow-cpu-linux-x86_64-${LIBTENSORFLOW_VERSION}.tar.gz \
  #&& sudo ldconfig  
  # --enable-libtensorflow

  git clone https://github.com/livepeer/FFmpeg.git "$HOME/ffmpeg" || echo "FFmpeg dir already exists"
  cd "$HOME/ffmpeg"

<<<<<<< HEAD
  git checkout b2728b4d6bc15e766f8f63e51f36d9bf6a47c88f
=======
  git checkout dfc7f8cfe561ab5a29bc49cd5a02a3529e2154e5
>>>>>>> 6ccecaaa

  ./configure --prefix="$HOME/compiled" --enable-libx264 --enable-gnutls --enable-gpl --enable-static
  make
  make install
fi<|MERGE_RESOLUTION|>--- conflicted
+++ resolved
@@ -35,11 +35,7 @@
   git clone https://github.com/livepeer/FFmpeg.git "$HOME/ffmpeg" || echo "FFmpeg dir already exists"
   cd "$HOME/ffmpeg"
 
-<<<<<<< HEAD
   git checkout b2728b4d6bc15e766f8f63e51f36d9bf6a47c88f
-=======
-  git checkout dfc7f8cfe561ab5a29bc49cd5a02a3529e2154e5
->>>>>>> 6ccecaaa
 
   ./configure --prefix="$HOME/compiled" --enable-libx264 --enable-gnutls --enable-gpl --enable-static
   make
