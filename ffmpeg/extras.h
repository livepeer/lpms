#ifndef _LPMS_EXTRAS_H_
#define _LPMS_EXTRAS_H_

int lpms_rtmp2hls(char *listen, char *outf, char *ts_tmpl, char *seg_time, char *seg_start);
<<<<<<< HEAD
int lpms_is_bypass_needed(char *fname);
=======
int lpms_get_codec_info(char *fname, char *out_video_codec, char *out_audio_codec);
int lpms_compare_sign_bypath(char *signpath1, char *signpath2);
int lpms_compare_sign_bybuffer(void *buffer1, int len1, void *buffer2, int len2);
int lpms_compare_video_bypath(char *vpath1, char *vpath2);
int lpms_compare_video_bybuffer(void *buffer1, int len1, void *buffer2, int len2);
>>>>>>> d758f349

#endif // _LPMS_EXTRAS_H_<|MERGE_RESOLUTION|>--- conflicted
+++ resolved
@@ -2,14 +2,10 @@
 #define _LPMS_EXTRAS_H_
 
 int lpms_rtmp2hls(char *listen, char *outf, char *ts_tmpl, char *seg_time, char *seg_start);
-<<<<<<< HEAD
-int lpms_is_bypass_needed(char *fname);
-=======
 int lpms_get_codec_info(char *fname, char *out_video_codec, char *out_audio_codec);
 int lpms_compare_sign_bypath(char *signpath1, char *signpath2);
 int lpms_compare_sign_bybuffer(void *buffer1, int len1, void *buffer2, int len2);
 int lpms_compare_video_bypath(char *vpath1, char *vpath2);
 int lpms_compare_video_bybuffer(void *buffer1, int len1, void *buffer2, int len2);
->>>>>>> d758f349
 
 #endif // _LPMS_EXTRAS_H_