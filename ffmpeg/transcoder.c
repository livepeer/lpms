#include "transcoder.h"
#include "decoder.h"
#include "filter.h"
#include "encoder.h"
#include "logging.h"

#include <libavcodec/avcodec.h>
#include <libavformat/avformat.h>
#include <libavfilter/avfilter.h>
#include <libavfilter/buffersrc.h>
#include <stdbool.h>

// Not great to appropriate internal API like this...
const int lpms_ERR_INPUT_PIXFMT = FFERRTAG('I','N','P','X');
const int lpms_ERR_INPUT_CODEC = FFERRTAG('I','N','P','C');
const int lpms_ERR_INPUT_NOKF = FFERRTAG('I','N','K','F');
const int lpms_ERR_FILTERS = FFERRTAG('F','L','T','R');
const int lpms_ERR_PACKET_ONLY = FFERRTAG('P','K','O','N');
const int lpms_ERR_FILTER_FLUSHED = FFERRTAG('F','L','F','L');
const int lpms_ERR_OUTPUTS = FFERRTAG('O','U','T','P');
const int lpms_ERR_UNRECOVERABLE = FFERRTAG('U', 'N', 'R', 'V');

//
//  Notes on transcoder internals:
//
//  Transcoding follows the typical process of the FFmpeg API:
//    read/demux/decode/filter/encode/mux/write
//
//  This is done over discrete segments. However, decode/filter/encoder are
//  expensive to re-initialize for every segment. We work around this by
//  persisting these components across segments.
//
//  The challenge with persistence is there is often internal data that is
//  buffered, and there isn't an explicit API to flush or drain that data
//  short of re-initializing the component. This is addressed for each component
//  as follows:
//
//  Demuxer: For resumable / header-less formats such as mpegts, the demuxer
//           is reused across segments. This gives a small speed boost. For
//           all other formats, the demuxer is closed and reopened at the next
//           segment.
//

// MOVED TO decoder.[ch]
//  Decoder: For audio, we pay the price of closing and re-opening the decoder.
//           For video, we cache the first packet we read (input_ctx.first_pkt).
//           The pts is set to a sentinel value and fed to the decoder. Once we
//           receive all frames from the decoder OR have sent too many sentinel
//           pkts without receiving anything, then we know the decoder has been
//           fully flushed.

// MOVED TO filter.[ch]
//  Filter:  The challenge here is around fps filter adding and dropping frames.
//           The fps filter expects a strictly monotonic input pts: frames with
//           earlier timestamps get dropped, and frames with too-late timestamps
//           will see a bunch of duplicated frames be generated to catch up with
//           the timestamp that was just inserted. So we cache the last seen
//           frame, rewrite the PTS based on the expected duration, and set a
//           sentinel field (AVFrame.opaque). Then do a lot of rewriting to
//           accommodate changes. See the notes in the filter_ctx struct and the
//           process_out function. This is done for both audio and video.
//
//           XXX No longer true update docs
//           One consequence of this behavior is that we currently cannot
//           process segments out of order, due to the monotonicity requirement.

// MOVED TO encoder.[ch]
// Encoder:  For software encoding, we close the encoder and re-open.
//           For Nvidia encoding, there is luckily an API available via
//           avcodec_flush_buffers to flush the encoder.
//

struct transcode_thread {
  int initialized;

  struct input_ctx ictx;
  struct output_ctx outputs[MAX_OUTPUT_SIZE];

  AVFilterGraph *dnn_filtergraph;

  int nb_outputs;
};

void lpms_init(enum LPMSLogLevel max_level)
{
  av_log_set_level(max_level);
}

//
// Transcoder
//

static int is_mpegts(AVFormatContext *ic) {
  return !strcmp("mpegts", ic->iformat->name);
}

static int flush_outputs(struct input_ctx *ictx, struct output_ctx *octx)
{
  // only issue w this flushing method is it's not necessarily sequential
  // wrt all the outputs; might want to iterate on each output per frame?
  int ret = 0;
  if (octx->vc) { // flush video
    while (!ret || ret == AVERROR(EAGAIN)) {
      ret = process_out(ictx, octx, octx->vc, octx->oc->streams[0], &octx->vf, NULL);
    }
  }
  ret = 0;
  if (octx->ac) { // flush audio
    while (!ret || ret == AVERROR(EAGAIN)) {
      ret = process_out(ictx, octx, octx->ac, octx->oc->streams[octx->dv ? 0 : 1], &octx->af, NULL);
    }
  }
  av_interleaved_write_frame(octx->oc, NULL); // flush muxer
  return av_write_trailer(octx->oc);
}

int transcode_shutdown(struct transcode_thread *h, int ret)
{
  struct input_ctx *ictx = &h->ictx;
  struct output_ctx *outputs = h->outputs;
  int nb_outputs = h->nb_outputs;
  if (ictx->ic) {
    // Only mpegts reuse the demuxer for subsequent segments.
    // Close the demuxer for everything else.
    // TODO might be reusable with fmp4 ; check!
    if (!is_mpegts(ictx->ic)) avformat_close_input(&ictx->ic);
    else if (ictx->ic->pb) {
      // Reset leftovers from demuxer internals to prepare for next segment
      avio_flush(ictx->ic->pb);
      avformat_flush(ictx->ic);
      avio_closep(&ictx->ic->pb);
    }
  }
  ictx->flushed = 0;
  ictx->flushing = 0;
  ictx->pkt_diff = 0;
  ictx->sentinel_count = 0;
  if (ictx->first_pkt) av_packet_free(&ictx->first_pkt);
  if (ictx->ac) avcodec_free_context(&ictx->ac);
  if (ictx->vc && (AV_HWDEVICE_TYPE_NONE == ictx->hw_type)) avcodec_free_context(&ictx->vc);
  for (int i = 0; i < nb_outputs; i++) {
    //send EOF signal to signature filter
    if (outputs[i].sfilters != NULL && outputs[i].sf.src_ctx != NULL) {
      av_buffersrc_close(outputs[i].sf.src_ctx, AV_NOPTS_VALUE, AV_BUFFERSRC_FLAG_PUSH);
      free_filter(&outputs[i].sf);
    }
    // TODO: one day this will be per-output setting and not a global one
    if (!ictx->transmuxing) {
      close_output(&outputs[i]);
    }
  }
  return ret == AVERROR_EOF ? 0 : ret;

}

int transcode_init(struct transcode_thread *h, input_params *inp,
                   output_params *params, output_results *results)
{
  int ret = 0;
  struct input_ctx *ictx = &h->ictx;
  ictx->xcoderParams = inp->xcoderParams;
  int reopen_decoders = !ictx->transmuxing;
  struct output_ctx *outputs = h->outputs;
  int nb_outputs = h->nb_outputs;

  if (!inp) LPMS_ERR(transcode_cleanup, "Missing input params")
  ret = open_input(inp, ictx);
  if (ret < 0) LPMS_ERR(transcode_cleanup, "Unable to open input");

  // populate output contexts
  for (int i = 0; i <  nb_outputs; i++) {
    struct output_ctx *octx = &outputs[i];
    octx->fname = params[i].fname;
    octx->width = params[i].w;
    octx->height = params[i].h;
    octx->muxer = &params[i].muxer;
    octx->audio = &params[i].audio;
    octx->video = &params[i].video;
    octx->vfilters = params[i].vfilters;
    octx->sfilters = params[i].sfilters;
    octx->xcoderParams = params[i].xcoderParams;
    if (params[i].is_dnn && h->dnn_filtergraph != NULL) {
      octx->is_dnn_profile = params[i].is_dnn;
      octx->dnn_filtergraph = &h->dnn_filtergraph;
    }
    if (params[i].bitrate) octx->bitrate = params[i].bitrate;
    if (params[i].fps.den) octx->fps = params[i].fps;
    if (params[i].gop_time) octx->gop_time = params[i].gop_time;
    if (params[i].from) octx->clip_from = params[i].from;
    if (params[i].to) octx->clip_to = params[i].to;
    octx->dv = ictx->vi < 0 || is_drop(octx->video->name);
    octx->da = ictx->ai < 0 || is_drop(octx->audio->name);
    octx->res = &results[i];

    ret = open_output(octx, ictx);
    if (ret < 0) LPMS_ERR(transcode_cleanup, "Unable to open output");
  }

  return 0;   // all ok

transcode_cleanup:
  return transcode_shutdown(h, ret);
}

void handle_discontinuity(struct input_ctx *ictx, AVPacket *pkt)
{
  int stream_index = pkt->stream_index;
  if (stream_index >= MAX_OUTPUT_SIZE) {
    return;
  }

  if (ictx->discontinuity[stream_index]) {
    // calc dts diff
    ictx->dts_diff[stream_index] = ictx->last_dts[stream_index] + ictx->last_duration[stream_index] - pkt->dts;
    ictx->discontinuity[stream_index] = 0;
  }

  pkt->pts += ictx->dts_diff[stream_index];
  pkt->dts += ictx->dts_diff[stream_index];
  // TODO: old code was doing that. I don't think it makes sense for video - one
  // just can't throw away arbitrary packets, it may damage the whole stream
  // I think reasonable solution would be to readjust the discontinuity or
  // something like this? Or report that input stream has wrong dts? Or start
  // manually reassigning timestamps? Leaving it here not to forget
  //if (ictx->last_dts[stream_index] > -1 && ipkt->dts <= ictx->last_dts[stream_index])  {
  //      // skip packet if dts is equal or less than previous one
  //      goto whileloop_end;
  //    }
  ictx->last_dts[stream_index] = pkt->dts;
  if (pkt->duration) {
    ictx->last_duration[stream_index] = pkt->duration;
  }
}

int handle_audio_frame(struct transcode_thread *h, AVStream *ist, output_results *decoded_results, AVFrame *dframe)
{
  struct input_ctx *ictx = &h->ictx;

  ++decoded_results->audio_frames;
  // frame duration update
  int64_t dur = 0;
  if (dframe->pkt_duration) {
    dur = dframe->pkt_duration;
  } else if (ist->r_frame_rate.den) {
    dur = av_rescale_q(1, av_inv_q(ist->r_frame_rate), ist->time_base);
  } else {
    // TODO use better heuristics for this; look at how ffmpeg does it
    LPMS_WARN("Could not determine next pts; filter might drop");
  }
  dframe->pkt_duration = dur;

  // keep as last frame
  av_frame_unref(ictx->last_frame_a);
  av_frame_ref(ictx->last_frame_a, dframe);

  for (int i = 0; i < h->nb_outputs; i++) {
    struct output_ctx *octx = h->outputs + i;

    if (octx->ac) {
      int ret = process_out(ictx, octx, octx->ac,
                            octx->oc->streams[octx->dv ? 0 : 1], &octx->af, dframe);
      if (AVERROR(EAGAIN) == ret || AVERROR_EOF == ret) continue; // this is ok
      if (ret < 0) LPMS_ERR_RETURN("Error encoding audio");
    }
  }

  return 0;
}

int handle_video_frame(struct transcode_thread *h, AVStream *ist, output_results *decoded_results, AVFrame *dframe)
{
  struct input_ctx *ictx = &h->ictx;

  // MA: "sentinel frames" stuff, will be removed
  if (is_flush_frame(dframe)) return 0;
  // if we are here, we know there is a frame
  ++decoded_results->frames;
  decoded_results->pixels += dframe->width * dframe->height;
  ++decoded_results->video_frames;

  // frame duration update
  int64_t dur = 0;
  if (dframe->pkt_duration) {
    dur = dframe->pkt_duration;
  } else if (ist->r_frame_rate.den) {
    dur = av_rescale_q(1, av_inv_q(ist->r_frame_rate), ist->time_base);
  } else {
    // TODO use better heuristics for this; look at how ffmpeg does it
    LPMS_WARN("Could not determine next pts; filter might drop");
  }
  dframe->pkt_duration = dur;

  // keep as last frame
  av_frame_unref(ictx->last_frame_v);
  av_frame_ref(ictx->last_frame_v, dframe);

  for (int i = 0; i < h->nb_outputs; i++) {
    struct output_ctx *octx = h->outputs + i;
        
    if (octx->vc) {
      int ret = process_out(ictx, octx, octx->vc, octx->oc->streams[0], &octx->vf, dframe);
      if (AVERROR(EAGAIN) == ret || AVERROR_EOF == ret) continue; // this is ok
      if (ret < 0) {
        LPMS_ERR_RETURN("Error encoding video");
      }
    }
  }

  return 0;
}

int handle_audio_packet(struct transcode_thread *h, output_results *decoded_results,
                        AVPacket *pkt, AVFrame *frame)
{
  ++decoded_results->audio_packets;
  // Packet processing part
  struct input_ctx *ictx = &h->ictx;
  AVStream *ist = ictx->ic->streams[pkt->stream_index];
  int ret = 0;
  // TODO: separate counter for the audio packets. Old code had none

  // TODO: this could probably be done always, because it is a no-op if
  // lpms_discontinuity() wasn't called
  if (ictx->transmuxing) {
    handle_discontinuity(ictx, pkt);
  }

  // Check if there are outputs to which packet can be muxed "as is"
  for (int i = 0; i < h->nb_outputs; i++) {
    struct output_ctx *octx = h->outputs + i;
    AVStream *ost = NULL;
    // TODO: this is now global, but could easily be particular output option
    // we could do for example one transmuxing output (more make no sense)
    // and other could be transcoding ones
    if (ictx->transmuxing) {
      // When transmuxing every input stream has its direct counterpart
      ost = octx->oc->streams[pkt->stream_index];
    } else if (pkt->stream_index == ictx->ai) {
      // This is audio stream for this output, but do we need packet?
      if (octx->da) continue; // drop audio
      // If there is no encoder, then we are copying. Also the index of
      // audio stream is 0 when we are dropping video and 1 otherwise
      if (!octx->ac) ost = octx->oc->streams[octx->dv ? 0 : 1];
    }

    if (ost) {
      if (pkt->stream_index == ictx->ai) {
        // audio packet clipping
        if (!octx->clip_audio_start_pts_found) {
          octx->clip_audio_start_pts = pkt->pts;
          octx->clip_audio_start_pts_found = 1;
        }
        // similar to clipping in encoder.c
        if (octx->clip_to && octx->clip_audio_start_pts_found && pkt->pts > octx->clip_audio_to_pts + octx->clip_audio_start_pts) {
          continue;
        }
        if (octx->clip_from && !octx->clip_started) {
          // we want first frame to be video frame
          continue;
        }
        if (octx->clip_from && pkt->pts < octx->clip_audio_from_pts + octx->clip_audio_start_pts) {
          continue;
        }
      }

      AVPacket *opkt = av_packet_clone(pkt);
      if (octx->clip_from && ist->index == ictx->ai) {
        opkt->pts -= octx->clip_audio_from_pts + octx->clip_audio_start_pts;
      }
      ret = mux(opkt, ist->time_base, octx, ost);
      av_packet_free(&opkt);
      if (ret < 0) LPMS_ERR_RETURN("Audio packet muxing error");
      ++octx->res->audio_packets;
    }
  }

  // Packet processing finished, check if we should decode a frame
  if (ictx->ai != pkt->stream_index) return 0;
  if (!ictx->ac) return 0;

  // Try to decode
  ret = avcodec_send_packet(ictx->ac, pkt);
  if (ret < 0) {
    LPMS_ERR_RETURN("Error sending audio packet to decoder");
  }
  ret = avcodec_receive_frame(ictx->ac, frame);
  if (ret == AVERROR(EAGAIN)) {
    // This is not really an error. It may be that packet just fed into
    // the decoder may be not enough to complete decoding. Upper level will
    // get next packet and retry
    return 0;
  } else if (ret < 0) {
    LPMS_ERR_RETURN("Error receiving audio frame from decoder");
  } else {
    // Fine, we have frame, process it
    return handle_audio_frame(h, ist, decoded_results, frame);
  }
}

int handle_video_packet(struct transcode_thread *h, output_results *decoded_results,
                        AVPacket *pkt, AVFrame *frame)
{
  ++decoded_results->video_packets;
  // Packet processing part
  struct input_ctx *ictx = &h->ictx;
  AVStream *ist = ictx->ic->streams[pkt->stream_index];
  int ret = 0;

  // TODO: separate counter for the video packets. Old code was increasing
  // video frames counter on video packets when transmuxing, which was
  // misleading at best. Video packet counter can be updated on both
  // transmuxing as well as normal packet processing

  if (!ictx->first_pkt && (pkt->flags & AV_PKT_FLAG_KEY)) {
    // very first video packet, keep it
    // TODO: this should be called first_video_pkt
    ictx->first_pkt = av_packet_clone(pkt);
    ictx->first_pkt->pts = -1;
  }

  // TODO: this could probably be done always, because it is a no-op if
  // lpms_discontinuity() wasn't called
  if (ictx->transmuxing) {
    handle_discontinuity(ictx, pkt);
  }

  // Check if there are outputs to which packet can be muxed "as is"
  for (int i = 0; i < h->nb_outputs; i++) {
    struct output_ctx *octx = h->outputs + i;
    AVStream *ost = NULL;
    // TODO: this is now global, but could easily be particular output option
    // we could do for example one transmuxing output (more make no sense)
    // and other could be transcoding ones
    if (ictx->transmuxing) {
      // When transmuxing every input stream has its direct counterpart
      ost = octx->oc->streams[pkt->stream_index];
    } else if (pkt->stream_index == ictx->vi) {
      // This is video stream for this output, but do we need packet?
      if (octx->dv) continue; // drop video
      // If there is no encoder, then we are copying
      if (!octx->vc) ost = octx->oc->streams[0];
    }

    if (ost) {
      // need to mux in the packet
      AVPacket *opkt = av_packet_clone(pkt);
      ret = mux(opkt, ist->time_base, octx, ost);
      av_packet_free(&opkt);
      if (ret < 0) LPMS_ERR_RETURN("Video packet muxing error");
      ++octx->res->video_packets;
    }
  }

  // Packet processing finished, check if we should decode a frame
  if (ictx->vi != pkt->stream_index) return 0;
  if (!ictx->vc) return 0;

  // Try to decode
  ret = avcodec_send_packet(ictx->vc, pkt);
  if (ret < 0) {
    LPMS_ERR_RETURN("Error sending video packet to decoder");
  }
  ictx->pkt_diff++;
  ret = avcodec_receive_frame(ictx->vc, frame);
  if (ret == AVERROR(EAGAIN)) {
    // This is not really an error. It may be that packet just fed into
    // the decoder may be not enough to complete decoding. Upper level will
    // get next packet and retry
    return 0;
  } else if (ret < 0) {
    LPMS_ERR_RETURN("Error receiving video frame from decoder");
  } else {
    // TODO: this whole sentinel frame business and packet count is broken,
    // because it assumes 1-to-1 relationship between packets and frames, and
    // it won't be so in multislice streams. Also what if first packet is just
    // parameter set? the decoder doesn't have to decode when receiving one
    if (!is_flush_frame(frame)) {
      ictx->pkt_diff--; // decrease buffer count for non-sentinel video frames
      if (ictx->flushing) ictx->sentinel_count = 0;
    }
    // Fine, we have frame, process it
    return handle_video_frame(h, ist, decoded_results, frame);
  }
}

int handle_other_packet(struct transcode_thread *h,
                        output_results *decoded_results, AVPacket *pkt)
{
  ++decoded_results->other_packets;
  struct input_ctx *ictx = &h->ictx;
  AVStream *ist = ictx->ic->streams[pkt->stream_index];
  int ret = 0;

  // TODO: this could probably be done always, because it is a no-op if
  // lpms_discontinuity() wasn't called
  if (ictx->transmuxing) {
    handle_discontinuity(ictx, pkt);
  }

  // Check if there are outputs to which packet can be muxed "as is"
  for (int i = 0; i < h->nb_outputs; i++) {
    struct output_ctx *octx = h->outputs + i;
    AVStream *ost = NULL;
    // TODO: this is now global, but could easily be particular output option
    // we could do for example one transmuxing output (more make no sense)
    // and other could be transcoding ones
    if (ictx->transmuxing) {
      // When transmuxing every input stream has its direct counterpart
      ost = octx->oc->streams[pkt->stream_index];
      // need to mux in the packet
      AVPacket *opkt = av_packet_clone(pkt);
      ret = mux(opkt, ist->time_base, octx, ost);
      av_packet_free(&opkt);
      if (ret < 0) LPMS_ERR_RETURN("Other packet muxing error");
      ++octx->res->other_packets;
    }
  }

  return 0;
}

// TODO: right now this flushes filter and the encoders, this will be separated
// in the future
int flush_all_outputs(struct transcode_thread *h)
{
  struct input_ctx *ictx = &h->ictx;
  int ret = 0;
  for (int i = 0; i < h->nb_outputs; i++) {
    // Again, global switch but could be output setting in the future
    if (ictx->transmuxing) {
      // just flush muxer, but do not write trailer and close
      av_interleaved_write_frame(h->outputs[i].oc, NULL);
    } else {
      if(h->outputs[i].is_dnn_profile == 0) {
        // this will flush video and audio streams, flush muxer, write trailer
        // and close
        ret = flush_outputs(ictx, h->outputs + i);
        if (ret < 0) LPMS_ERR_RETURN("Unable to fully flush outputs")
      } else if(h->outputs[i].is_dnn_profile && h->outputs[i].res->frames > 0) {
        for (int j = 0; j < MAX_CLASSIFY_SIZE; j++) {
          h->outputs[i].res->probs[j] = h->outputs[i].res->probs[j] / h->outputs[i].res->frames;
        }
      }
    }
  }

  return 0;
}

int transcode(struct transcode_thread *h,
  input_params *inp, output_params *params,
  output_results *decoded_results)
{
  struct input_ctx *ictx = &h->ictx;
  AVStream *ist = NULL;
  AVPacket *ipkt = NULL;
  AVFrame *iframe = NULL;
  int ret = 0;

  // TODO: allocation checks
  ipkt = av_packet_alloc();
  iframe = av_frame_alloc();

  // Main demuxing loop: process input packets till EOF in the input stream
  while (1) {
    ret = av_read_frame(ictx->ic, ipkt);
    // See what we got
    if (ret == AVERROR_EOF) {
      // no more input packets
      break;
    } else if (ret < 0) {
      // demuxing error
      LPMS_ERR_BREAK("Unable to read input");
    }
    // all is fine, handle packet just received
    ist = ictx->ic->streams[ipkt->stream_index];
    if (AVMEDIA_TYPE_VIDEO == ist->codecpar->codec_type) {
      // video packet
      ret = handle_video_packet(h, decoded_results, ipkt, iframe);
      if (ret < 0) break;
    } else if (AVMEDIA_TYPE_AUDIO == ist->codecpar->codec_type) {
      // audio packet
      ret = handle_audio_packet(h, decoded_results, ipkt, iframe);
      if (ret < 0) break;
    } else {
      // other types of packets (used only for transmuxing)
      handle_other_packet(h, decoded_results, ipkt);
      if (ret < 0) break;
    }
    av_packet_unref(ipkt);
  }

  // No more input packets. Demuxer finished work. But there may still
  // be frames buffered in the decoder(s), and we need to drain/flush

  // TODO: this will also get splitted into video and audio flushing
  // loops, but right now flush_in works for entire output, flushing
  // both audio and video
  while (1) {
    int stream_index;
    ret = flush_in(ictx, iframe, &stream_index);
    if (AVERROR_EOF == ret) {
      // No more frames, can break
      break;
    }
    if (AVERROR(EAGAIN) == ret) {
      // retry
      continue;
    }
    if (ret < 0) LPMS_ERR_BREAK("Flushing failed");
    ist = ictx->ic->streams[stream_index];
    if (AVMEDIA_TYPE_VIDEO == ist->codecpar->codec_type) {
      handle_video_frame(h, ist, decoded_results, iframe);
    } else if (AVMEDIA_TYPE_AUDIO == ist->codecpar->codec_type) {
      handle_audio_frame(h, ist, decoded_results, iframe);
    }
  }

  // No more input frames. Decoder(s) finished work. But there may still
  // be frames buffered in the filters, and we need to flush them
  // IMPORTANT: no handle_*_frame calls here because there is no more input
  // frames.
  // NOTE: this is "flush filters, flush encoders, flush muxers" all in one,
  // it will get broken down in future
  flush_all_outputs(h);

  // Processing finished
  if (ipkt) av_packet_free(&ipkt);
  if (iframe) av_frame_free(&iframe);

  return transcode_shutdown(h, ret);
}

// MA: this should probably be merged with transcode_init, as it basically is a
// part of initialization
int lpms_transcode(input_params *inp, output_params *params,
  output_results *results, int nb_outputs, output_results *decoded_results)
{
  int ret = 0;
  struct transcode_thread *h = inp->handle;

  if (!h->initialized) {
    // MA: previously this switch had "wider" use, and so it was flipped only
    // after first transcode() call. This is no longer true so moving it here.
    h->initialized = 1;
    int i = 0;
    int decode_a = 0, decode_v = 0;
    if (nb_outputs > MAX_OUTPUT_SIZE) {
      return lpms_ERR_OUTPUTS;
    }

    // Check to see if we can skip decoding
    // MA: note that here we make decision about dropping INPUT video or audio,
    // and it is based upon the OUTPUT configuration, which may change in
    // subsequent calls - but it is never checked again. So suppose audio can be
    // dropped in first configuration, then ictx->da will be set to 1, and all
    // subsequent configurations as long as this transmuxer "lives" will have no
    // audio!
    for (i = 0; i < nb_outputs; i++) {
      if (!needs_decoder(params[i].video.name)) h->ictx.dv = ++decode_v == nb_outputs;
      if (!needs_decoder(params[i].audio.name)) h->ictx.da = ++decode_a == nb_outputs;
    }

    h->nb_outputs = nb_outputs;

    // populate input context
//    ret = open_input(inp, &h->ictx);
//    if (ret < 0) {
//      return ret;
//    }
  }

  // MA: Note that here difference of configurations here is based upon number
  // of outputs alone. But what if the number of outputs is the same, but they
  // are of different types? What if the number and types of outputs are the
  // same but there is a different permutation?
  if (h->nb_outputs != nb_outputs) {
#define MAX(x, y) (((x) > (y)) ? (x) : (y))
#define MIN(x, y) (((x) < (y)) ? (x) : (y))
    bool only_detector_diff = true;
    // MA: we have a problem here. Consider first configuration with 1 output,
    // and second one with 2 outputs. When transcode_thread was created
    // (in lpms_transcode_new) all the outputs were cleared with zeros. Then,
    // only outputs described in first configuration were actually initialized.
    // Thus, for loop below will execute for i = 1 and so it will access
    // the output not initialized before. is_dnn_profile values will be both
    // zeros (so false), and so only_detector_diff will be set to false as well
    // So we will get lpms_ERR_OUTPUTS. But suppose that new output in second
    // configuration is the detector output. Shouldn't that be allowed?
    // To sum things up, this approach works if "new" configuration has less
    // outputs than old one, and the "removed" outputs were dnn outputs. This
    // approach doesn't work if the "new" configuration has more outputs than
    // old one, even if "added" outputs are actually dnn outputs.
    // make sure only detection related outputs are changed
    for (int i = MIN(nb_outputs, h->nb_outputs); i < MAX(nb_outputs, h->nb_outputs); i++) {
      if (!h->outputs[i].is_dnn_profile)
        only_detector_diff = false;
    }
    if (only_detector_diff) {
      h->nb_outputs = nb_outputs;
    } else {
      return lpms_ERR_OUTPUTS;
    }
#undef MAX
#undef MIN
  }

  ret = transcode_init(h, inp, params, results);
  if (ret < 0) return ret;
  ret = transcode(h, inp, params, decoded_results);
  return ret;
}

<<<<<<< HEAD
=======
int lpms_transcode_reopen_demux(input_params *inp) {
  free_input(&inp->handle->ictx);
  return open_input(inp, &inp->handle->ictx);
}

struct transcode_thread* lpms_transcode_new() {
  struct transcode_thread *h = malloc(sizeof (struct transcode_thread));
  if (!h) return NULL;
  memset(h, 0, sizeof *h);
  // initialize video stream pixel format.
  h->ictx.last_format = AV_PIX_FMT_NONE;
  // keep track of last dts in each stream.
  // used while transmuxing, to skip packets with invalid dts.
  for (int i = 0; i < MAX_OUTPUT_SIZE; i++) {
    h->ictx.last_dts[i] = -1;
  }
  return h;
}

>>>>>>> 8bb57599
void lpms_transcode_stop(struct transcode_thread *handle) {
  // not threadsafe as-is; calling function must ensure exclusivity!

  int i;

  if (!handle) return;

  free_input(&handle->ictx);
  for (i = 0; i < MAX_OUTPUT_SIZE; i++) {
    if (handle->ictx.transmuxing && handle->outputs[i].oc) {
        av_write_trailer(handle->outputs[i].oc);
    }
    free_output(&handle->outputs[i]);
  }

  if (handle->dnn_filtergraph) avfilter_graph_free(&handle->dnn_filtergraph);

  free(handle);
}

static AVFilterGraph * create_dnn_filtergraph(lvpdnn_opts *dnn_opts)
{
  const AVFilter *filter = NULL;
  AVFilterContext *filter_ctx = NULL;
  AVFilterGraph *graph_ctx = NULL;
  int ret = 0;
  char errstr[1024];
  char *filter_name = "livepeer_dnn";
  char filter_args[512];
  snprintf(filter_args, sizeof filter_args, "model=%s:input=%s:output=%s:backend_configs=%s",
           dnn_opts->modelpath, dnn_opts->inputname, dnn_opts->outputname, dnn_opts->backend_configs);

  /* allocate graph */
  graph_ctx = avfilter_graph_alloc();
  if (!graph_ctx)
    LPMS_ERR(create_dnn_error, "Unable to open DNN filtergraph");

  /* get a corresponding filter and open it */
  if (!(filter = avfilter_get_by_name(filter_name))) {
    snprintf(errstr, sizeof errstr, "Unrecognized filter with name '%s'\n", filter_name);
    LPMS_ERR(create_dnn_error, errstr);
  }

  /* open filter and add it to the graph */
  if (!(filter_ctx = avfilter_graph_alloc_filter(graph_ctx, filter, filter_name))) {
    snprintf(errstr, sizeof errstr, "Impossible to open filter with name '%s'\n", filter_name);
    LPMS_ERR(create_dnn_error, errstr);
  }
  if (avfilter_init_str(filter_ctx, filter_args) < 0) {
    snprintf(errstr, sizeof errstr, "Impossible to init filter '%s' with arguments '%s'\n", filter_name, filter_args);
    LPMS_ERR(create_dnn_error, errstr);
  }

  return graph_ctx;

create_dnn_error:
  avfilter_graph_free(&graph_ctx);
  return NULL;
}

struct transcode_thread* lpms_transcode_new() {
  struct transcode_thread *h = malloc(sizeof (struct transcode_thread));
  if (!h) return NULL;
  memset(h, 0, sizeof *h);
  // initialize video stream pixel format.
  h->ictx.last_format = AV_PIX_FMT_NONE;
  // keep track of last dts in each stream.
  // used while transmuxing, to skip packets with invalid dts.
  for (int i = 0; i < MAX_OUTPUT_SIZE; i++) {
    h->ictx.last_dts[i] = -1;
  }
  return h;
}

// TODO: perhaps could merge together with previous one, giving NULL as
// dnn_opts when dnn filtergraph is not desired
struct transcode_thread* lpms_transcode_new_with_dnn(lvpdnn_opts *dnn_opts)
{
  struct transcode_thread *h = malloc(sizeof (struct transcode_thread));
  if (!h) return NULL;
  memset(h, 0, sizeof *h);
  AVFilterGraph *filtergraph = create_dnn_filtergraph(dnn_opts);
  if (!filtergraph) {
      free(h);
      h = NULL;
  } else {
      h->dnn_filtergraph = filtergraph;
  }
  return h;
}

void lpms_transcode_discontinuity(struct transcode_thread *handle) {
  if (!handle)
    return;
  for (int i = 0; i < MAX_OUTPUT_SIZE; i++) {
    handle->ictx.discontinuity[i] = 1;
  }
}<|MERGE_RESOLUTION|>--- conflicted
+++ resolved
@@ -711,11 +711,69 @@
   return ret;
 }
 
-<<<<<<< HEAD
-=======
 int lpms_transcode_reopen_demux(input_params *inp) {
   free_input(&inp->handle->ictx);
   return open_input(inp, &inp->handle->ictx);
+}
+
+void lpms_transcode_stop(struct transcode_thread *handle) {
+  // not threadsafe as-is; calling function must ensure exclusivity!
+
+  int i;
+
+  if (!handle) return;
+
+  free_input(&handle->ictx);
+  for (i = 0; i < MAX_OUTPUT_SIZE; i++) {
+    if (handle->ictx.transmuxing && handle->outputs[i].oc) {
+        av_write_trailer(handle->outputs[i].oc);
+    }
+    free_output(&handle->outputs[i]);
+  }
+
+  if (handle->dnn_filtergraph) avfilter_graph_free(&handle->dnn_filtergraph);
+
+  free(handle);
+}
+
+static AVFilterGraph * create_dnn_filtergraph(lvpdnn_opts *dnn_opts)
+{
+  const AVFilter *filter = NULL;
+  AVFilterContext *filter_ctx = NULL;
+  AVFilterGraph *graph_ctx = NULL;
+  int ret = 0;
+  char errstr[1024];
+  char *filter_name = "livepeer_dnn";
+  char filter_args[512];
+  snprintf(filter_args, sizeof filter_args, "model=%s:input=%s:output=%s:backend_configs=%s",
+           dnn_opts->modelpath, dnn_opts->inputname, dnn_opts->outputname, dnn_opts->backend_configs);
+
+  /* allocate graph */
+  graph_ctx = avfilter_graph_alloc();
+  if (!graph_ctx)
+    LPMS_ERR(create_dnn_error, "Unable to open DNN filtergraph");
+
+  /* get a corresponding filter and open it */
+  if (!(filter = avfilter_get_by_name(filter_name))) {
+    snprintf(errstr, sizeof errstr, "Unrecognized filter with name '%s'\n", filter_name);
+    LPMS_ERR(create_dnn_error, errstr);
+  }
+
+  /* open filter and add it to the graph */
+  if (!(filter_ctx = avfilter_graph_alloc_filter(graph_ctx, filter, filter_name))) {
+    snprintf(errstr, sizeof errstr, "Impossible to open filter with name '%s'\n", filter_name);
+    LPMS_ERR(create_dnn_error, errstr);
+  }
+  if (avfilter_init_str(filter_ctx, filter_args) < 0) {
+    snprintf(errstr, sizeof errstr, "Impossible to init filter '%s' with arguments '%s'\n", filter_name, filter_args);
+    LPMS_ERR(create_dnn_error, errstr);
+  }
+
+  return graph_ctx;
+
+create_dnn_error:
+  avfilter_graph_free(&graph_ctx);
+  return NULL;
 }
 
 struct transcode_thread* lpms_transcode_new() {
@@ -732,81 +790,6 @@
   return h;
 }
 
->>>>>>> 8bb57599
-void lpms_transcode_stop(struct transcode_thread *handle) {
-  // not threadsafe as-is; calling function must ensure exclusivity!
-
-  int i;
-
-  if (!handle) return;
-
-  free_input(&handle->ictx);
-  for (i = 0; i < MAX_OUTPUT_SIZE; i++) {
-    if (handle->ictx.transmuxing && handle->outputs[i].oc) {
-        av_write_trailer(handle->outputs[i].oc);
-    }
-    free_output(&handle->outputs[i]);
-  }
-
-  if (handle->dnn_filtergraph) avfilter_graph_free(&handle->dnn_filtergraph);
-
-  free(handle);
-}
-
-static AVFilterGraph * create_dnn_filtergraph(lvpdnn_opts *dnn_opts)
-{
-  const AVFilter *filter = NULL;
-  AVFilterContext *filter_ctx = NULL;
-  AVFilterGraph *graph_ctx = NULL;
-  int ret = 0;
-  char errstr[1024];
-  char *filter_name = "livepeer_dnn";
-  char filter_args[512];
-  snprintf(filter_args, sizeof filter_args, "model=%s:input=%s:output=%s:backend_configs=%s",
-           dnn_opts->modelpath, dnn_opts->inputname, dnn_opts->outputname, dnn_opts->backend_configs);
-
-  /* allocate graph */
-  graph_ctx = avfilter_graph_alloc();
-  if (!graph_ctx)
-    LPMS_ERR(create_dnn_error, "Unable to open DNN filtergraph");
-
-  /* get a corresponding filter and open it */
-  if (!(filter = avfilter_get_by_name(filter_name))) {
-    snprintf(errstr, sizeof errstr, "Unrecognized filter with name '%s'\n", filter_name);
-    LPMS_ERR(create_dnn_error, errstr);
-  }
-
-  /* open filter and add it to the graph */
-  if (!(filter_ctx = avfilter_graph_alloc_filter(graph_ctx, filter, filter_name))) {
-    snprintf(errstr, sizeof errstr, "Impossible to open filter with name '%s'\n", filter_name);
-    LPMS_ERR(create_dnn_error, errstr);
-  }
-  if (avfilter_init_str(filter_ctx, filter_args) < 0) {
-    snprintf(errstr, sizeof errstr, "Impossible to init filter '%s' with arguments '%s'\n", filter_name, filter_args);
-    LPMS_ERR(create_dnn_error, errstr);
-  }
-
-  return graph_ctx;
-
-create_dnn_error:
-  avfilter_graph_free(&graph_ctx);
-  return NULL;
-}
-
-struct transcode_thread* lpms_transcode_new() {
-  struct transcode_thread *h = malloc(sizeof (struct transcode_thread));
-  if (!h) return NULL;
-  memset(h, 0, sizeof *h);
-  // initialize video stream pixel format.
-  h->ictx.last_format = AV_PIX_FMT_NONE;
-  // keep track of last dts in each stream.
-  // used while transmuxing, to skip packets with invalid dts.
-  for (int i = 0; i < MAX_OUTPUT_SIZE; i++) {
-    h->ictx.last_dts[i] = -1;
-  }
-  return h;
-}
-
 // TODO: perhaps could merge together with previous one, giving NULL as
 // dnn_opts when dnn filtergraph is not desired
 struct transcode_thread* lpms_transcode_new_with_dnn(lvpdnn_opts *dnn_opts)
