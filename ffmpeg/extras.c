--- conflicted
+++ resolved
@@ -10,7 +10,7 @@
   int       height;
   uint64_t  bit_rate;
   int       packetcount; //video total packet count
-  uint64_t  timestamp;    //XOR sum of avpacket pts  
+  uint64_t  timestamp;    //XOR sum of avpacket pts
   int       audiosum[4]; //XOR sum of audio data's md5(16 bytes)
 };
 
@@ -166,8 +166,6 @@
 close_format_context:
   if (ic) avformat_close_input(&ic);
   return ret;
-<<<<<<< HEAD
-=======
 }
 
 // compare two signature files whether those matches or not.
@@ -255,7 +253,7 @@
     return buf_size;
 }
 
-static int get_matchinfo(void *buffer, int len, struct match_info* info) 
+static int get_matchinfo(void *buffer, int len, struct match_info* info)
 {
   int ret = 0;
   AVFormatContext* ifmt_ctx = NULL;
@@ -279,7 +277,7 @@
         LPMS_ERR(clean, "Error allocating buffer");
   }
 
-  avio_in = avio_alloc_context(avio_ctx_buffer, avio_ctx_buffer_size, 0, &bd, &read_packet, NULL, NULL);  
+  avio_in = avio_alloc_context(avio_ctx_buffer, avio_ctx_buffer_size, 0, &bd, &read_packet, NULL, NULL);
   if (!avio_ctx_buffer) {
         ret = AVERROR(ENOMEM);
         LPMS_ERR(clean, "Error allocating context");
@@ -291,15 +289,15 @@
   }
   ifmt_ctx->pb = avio_in;
   ifmt_ctx->flags = AVFMT_FLAG_CUSTOM_IO;
-  
+
   if ((ret = avformat_open_input(&ifmt_ctx, "", NULL, NULL)) < 0) {
         LPMS_ERR(clean, "Cannot open input video file\n");
   }
-  
+
   if ((ret = avformat_find_stream_info(ifmt_ctx, NULL)) < 0) {
         LPMS_ERR(clean, "Cannot find stream information\n");
   }
-  
+
   for (int i = 0; i < ifmt_ctx->nb_streams; i++) {
     AVStream *stream;
     stream = ifmt_ctx->streams[i];
@@ -310,10 +308,10 @@
       info->bit_rate = in_codecpar->bit_rate;
     }
     else if (in_codecpar->codec_type == AVMEDIA_TYPE_AUDIO) {
-      audioid = i;      
-    }
-  }
-  packet = av_packet_alloc();  
+      audioid = i;
+    }
+  }
+  packet = av_packet_alloc();
   if (!packet) LPMS_ERR(clean, "Error allocating packet");
   while (1) {
     ret = av_read_frame(ifmt_ctx, packet);
@@ -321,7 +319,7 @@
       ret = 0;
       break;
     }
-    else if (ret < 0) {      
+    else if (ret < 0) {
       LPMS_ERR(clean, "Unable to read input");
     }
     info->packetcount++;
@@ -332,8 +330,8 @@
     }
     av_packet_unref(packet);
   }
-  
-clean:  
+
+clean:
   if(packet)
     av_packet_free(&packet);
   /* note: the internal buffer could have changed, and be != avio_ctx_buffer */
@@ -352,7 +350,7 @@
 // @return  <0: error =0: matching 1: no matching
 int lpms_compare_video_bybuffer(void *buffer1, int len1, void *buffer2, int len2)
 {
-  int ret = 0; 
+  int ret = 0;
   struct match_info info1, info2;
 
   ret = get_matchinfo(buffer1,len1,&info1);
@@ -361,7 +359,7 @@
   ret = get_matchinfo(buffer2,len2,&info2);
   if(ret < 0) return ret;
   //compare two matching information
-  if (info1.width != info2.width || info1.height != info2.height || 
+  if (info1.width != info2.width || info1.height != info2.height ||
       info1.bit_rate != info2.bit_rate || info1.packetcount != info2.packetcount ||
       info1.timestamp != info2.timestamp || memcmp(info1.audiosum, info2.audiosum, 16)) {
       ret = 1;
@@ -394,5 +392,4 @@
       av_freep(&buffer2);
 
   return ret;
->>>>>>> d758f349
 }