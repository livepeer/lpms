package ffmpeg

import (
	"bufio"
	"fmt"
	"io/ioutil"
	"os"
	"os/exec"
	"path"
	"testing"
	"time"

	"github.com/stretchr/testify/assert"
	"github.com/stretchr/testify/require"
)

func setupTest(t *testing.T) (func(cmd string) bool, string) {
	dir, err := ioutil.TempDir("", t.Name())
	if err != nil {
		t.Fatal(err)
	}
	wd, err := os.Getwd()
	if err != nil {
		t.Fatal(err)
	}
	InitFFmpeg() // hide some log noise

	// Executes the given bash script and checks the results.
	// The script is passed two arguments:
	// a tempdir and the current working directory.
	cmdFunc := func(cmd string) bool {
		cmd = "cd $0 && set -eux;\n" + cmd
		out, err := exec.Command("bash", "-c", cmd, dir, wd).CombinedOutput()
		if err != nil {
			t.Error(string(out[:]))
			return false
		}
		return true
	}
	return cmdFunc, dir
}

func TestSegmenter_DeleteSegments(t *testing.T) {
	// Ensure that old segments are deleted as they fall off the playlist

	run, dir := setupTest(t)
	defer os.RemoveAll(dir)

	// sanity check that segmented outputs > playlist length
	cmd := `
		# default test.ts is a bit short so make it a bit longer
		cp "$1/../transcoder/test.ts" test.ts
		ffmpeg -loglevel warning -i "concat:test.ts|test.ts|test.ts" -c copy long.ts
		ffmpeg -loglevel warning -i long.ts -c copy -f hls -hls_time 1 long.m3u8
		# ensure we have more segments than playlist length
		[ $(ls long*.ts | wc -l) -ge 6 ]
	`
	run(cmd)

	// actually do the segmentation
	err := RTMPToHLS(dir+"/long.ts", dir+"/out.m3u8", dir+"/out_%d.ts", "1", 0)
	if err != nil {
		t.Error(err)
	}

	// check that segments have been deleted by counting output ts files
	cmd = `
		[ $(ls out_*.ts | wc -l) -eq 6 ]
	`
	run(cmd)
}

func TestSegmenter_StreamOrdering(t *testing.T) {
	// Ensure segmented output contains [video, audio] streams in that order
	// regardless of stream ordering in the input

	run, dir := setupTest(t)
	defer os.RemoveAll(dir)

	// Craft an input that has a subtitle, audio and video stream, in that order
	cmd := `
		# generate subtitle file
		cat <<- EOF > inp.srt
			1
			00:00:00,000 --> 00:00:01,000
			hi
		EOF

		# borrow the test.ts from the transcoder dir, output with 3 streams
		ffmpeg -loglevel warning -i inp.srt -i "$1/../transcoder/test.ts" -c:a copy -c:v copy -c:s mov_text -t 1 -map 0:s -map 1:a -map 1:v test.mp4

		# some sanity checks. these will exit early on a nonzero code
		# check stream count, then indexes of subtitle, audio and video
		[ $(ffprobe -loglevel warning -i test.mp4 -show_streams | grep index | wc -l) -eq 3 ]
		ffprobe -loglevel warning -i test.mp4 -show_streams -select_streams s | grep index=0
		ffprobe -loglevel warning -i test.mp4 -show_streams -select_streams a | grep index=1
		ffprobe -loglevel warning -i test.mp4 -show_streams -select_streams v | grep index=2
	`
	run(cmd)

	// actually do the segmentation
	err := RTMPToHLS(dir+"/test.mp4", dir+"/out.m3u8", dir+"/out_%d.ts", "1", 0)
	if err != nil {
		t.Error(err)
	}

	// check stream ordering in output file. Should be video, then audio
	cmd = `
		[ $(ffprobe -loglevel warning -i out_0.ts -show_streams | grep index | wc -l) -eq 2 ]
		ffprobe -loglevel warning -i out_0.ts -show_streams -select_streams v | grep index=0
		ffprobe -loglevel warning -i out_0.ts -show_streams -select_streams a | grep index=1
	`
	run(cmd)
}

func TestSegmenter_DropLatePackets(t *testing.T) {
	// Certain sources sometimes send packets with out-of-order FLV timestamps
	// (eg, ManyCam on Android when the phone can't keep up)
	// Ensure we drop these packets

	run, dir := setupTest(t)
	defer os.RemoveAll(dir)

	// Craft an input with an out-of-order timestamp
	cmd := `
		# borrow segmenter test file, rewrite a timestamp
		cp "$1/../segmenter/test.flv" test.flv

		# Sanity check the last few timestamps are monotonic : 18867,18900,18933
		ffprobe -loglevel quiet -show_packets -select_streams v test.flv | grep dts= | tail -3 | tr '\n' ',' | grep dts=18867,dts=18900,dts=18933,

		# replace ts 18900 at position 2052736 with ts 18833 (0x4991 hex)
		printf '\x49\x91' | dd of=test.flv bs=1 seek=2052736 count=2 conv=notrunc
		# sanity check timestamps are now 18867,18833,18933
		ffprobe -loglevel quiet -show_packets -select_streams v test.flv | grep dts= | tail -3 | tr '\n' ',' | grep dts=18867,dts=18833,dts=18933,

		# sanity check number of frames
		ffprobe -loglevel quiet -count_packets -show_streams -select_streams v test.flv | grep nb_read_packets=569
	`
	run(cmd)

	err := RTMPToHLS(dir+"/test.flv", dir+"/out.m3u8", dir+"/out_%d.ts", "100", 0)
	if err != nil {
		t.Error(err)
	}

	// Now ensure things are as expected
	cmd = `
		# check monotonic timestamps (rescaled for the 90khz mpegts timebase)
		ffprobe -loglevel quiet -show_packets -select_streams v out_0.ts | grep dts= | tail -3 | tr '\n' ',' | grep dts=1694970,dts=1698030,dts=1703970,

		# check that we dropped the packet
		ffprobe -loglevel quiet -count_packets -show_streams -select_streams v out_0.ts | grep nb_read_packets=568
	`
	run(cmd)
}

func TestTranscoder_UnevenRes(t *testing.T) {
	// Ensure transcoding still works on input with uneven resolutions
	// and that aspect ratio is maintained

	run, dir := setupTest(t)
	defer os.RemoveAll(dir)

	// Craft an input with an uneven res
	cmd := `
		# borrow the test.ts from the transcoder dir, output with 123x456 res
		ffmpeg -loglevel warning -i "$1/../transcoder/test.ts" -c:a copy -c:v mpeg4 -s 123x456 test.mp4

		# sanity check resulting resolutions
		ffprobe -loglevel warning -i test.mp4 -show_streams -select_streams v | grep width=123
		ffprobe -loglevel warning -i test.mp4 -show_streams -select_streams v | grep height=456

		# and generate another sample with an odd value in the larger dimension
		ffmpeg -loglevel warning -i "$1/../transcoder/test.ts" -c:a copy -c:v mpeg4 -s 123x457 test_larger.mp4
		ffprobe -loglevel warning -i test_larger.mp4 -show_streams -select_streams v | grep width=123
		ffprobe -loglevel warning -i test_larger.mp4 -show_streams -select_streams v | grep height=457

	`
	run(cmd)

	err := Transcode(dir+"/test.mp4", dir, []VideoProfile{P240p30fps16x9})
	if err != nil {
		t.Error(err)
	}

	err = Transcode(dir+"/test_larger.mp4", dir, []VideoProfile{P240p30fps16x9})
	if err != nil {
		t.Error(err)
	}

	// Check output resolutions
	cmd = `
		ffprobe -loglevel warning -show_streams -select_streams v out0test.mp4 | grep width=64
		ffprobe -loglevel warning -show_streams -select_streams v out0test.mp4 | grep height=240
		ffprobe -loglevel warning -show_streams -select_streams v out0test_larger.mp4 | grep width=64
		ffprobe -loglevel warning -show_streams -select_streams v out0test_larger.mp4 | grep height=240
	`
	run(cmd)

	// Transpose input and do the same checks as above.
	cmd = `
		ffmpeg -loglevel warning -i test.mp4 -c:a copy -c:v mpeg4 -vf transpose transposed.mp4

		# sanity check resolutions
		ffprobe -loglevel warning -show_streams -select_streams v transposed.mp4 | grep width=456
		ffprobe -loglevel warning -show_streams -select_streams v transposed.mp4 | grep height=123
	`
	run(cmd)

	err = Transcode(dir+"/transposed.mp4", dir, []VideoProfile{P240p30fps16x9})
	if err != nil {
		t.Error(err)
	}

	// Check output resolutions for transposed input
	cmd = `
		ffprobe -loglevel warning -show_streams -select_streams v out0transposed.mp4 | grep width=426
		ffprobe -loglevel warning -show_streams -select_streams v out0transposed.mp4 | grep height=114
	`
	run(cmd)

	// check special case of square resolutions
	cmd = `
		ffmpeg -loglevel warning -i test.mp4 -c:a copy -c:v mpeg4 -s 123x123 square.mp4

		# sanity check resolutions
		ffprobe -loglevel warning -show_streams -select_streams v square.mp4 | grep width=123
		ffprobe -loglevel warning -show_streams -select_streams v square.mp4 | grep height=123
	`
	run(cmd)

	err = Transcode(dir+"/square.mp4", dir, []VideoProfile{P240p30fps16x9})
	if err != nil {
		t.Error(err)
	}

	// Check output resolutions are still square
	cmd = `
		ffprobe -loglevel warning -i out0square.mp4 -show_streams -select_streams v | grep width=426
		ffprobe -loglevel warning -i out0square.mp4 -show_streams -select_streams v | grep height=426
	`
	run(cmd)

	// TODO set / check sar/dar values?
}

func TestTranscoder_SampleRate(t *testing.T) {

	run, dir := setupTest(t)
	defer os.RemoveAll(dir)

	// Craft an input with 48khz audio
	cmd := `
		# borrow the test.ts from the transcoder dir, output with 48khz audio
		ffmpeg -loglevel warning -i "$1/../transcoder/test.ts" -c:v copy -af 'aformat=sample_fmts=fltp:channel_layouts=stereo:sample_rates=48000' -c:a aac -t 1.1 test.ts

		# sanity check results to ensure preconditions
		ffprobe -loglevel warning -show_streams -select_streams a test.ts | grep sample_rate=48000

		# output timestamp check as a script to reuse for post-transcoding check
		cat <<- 'EOF' > check_ts
			set -eux
			# ensure 1 second of timestamps add up to within 2.1% of 90khz (mpegts timebase)
			# 2.1% is the margin of error, 1024 / 48000 (% increase per frame)
			# 1024 = samples per frame, 48000 = samples per second

			# select last frame pts, subtract from first frame pts, check diff
			ffprobe -loglevel warning -show_frames  -select_streams a "$2"  | grep pkt_pts= | head -"$1" | awk 'BEGIN{FS="="} ; NR==1 { fst = $2 } ; END{ diff=(($2-fst)/90000); exit diff <= 0.979 || diff >= 1.021 }'
		EOF
		chmod +x check_ts

		# check timestamps at the given frame offsets. 47 = ceil(48000/1024)
		./check_ts 47 test.ts

		# check failing cases; use +2 since we may be +/- the margin of error
		[ $(./check_ts 45 test.ts || echo "shouldfail") = "shouldfail" ]
		[ $(./check_ts 49 test.ts || echo "shouldfail") = "shouldfail" ]
	`
	run(cmd)

	err := Transcode(dir+"/test.ts", dir, []VideoProfile{P240p30fps16x9})
	if err != nil {
		t.Error(err)
	}

	// Ensure transcoded sample rate is 44k.1hz and check timestamps
	cmd = `
		ffprobe -loglevel warning -show_streams -select_streams a out0test.ts | grep sample_rate=44100

		# Sample rate = 44.1khz, samples per frame = 1024
		# Frames per second = ceil(44100/1024) = 44

		# Technically check_ts margin of error is 2.1% due to 48khz rate
		# At 44.1khz, error is 2.3% so we'll just accept the tighter bounds

		# check timestamps at the given frame offsets. 44 = ceil(48000/1024)
		./check_ts 44 out0test.ts

		# check failing cases; use +2 since we may be +/- the margin of error
		[ $(./check_ts 46 out0test.ts || echo "shouldfail") = "shouldfail" ]
		[ $(./check_ts 42 out0test.ts || echo "shouldfail") = "shouldfail" ]
	`
	run(cmd)

}

func TestTranscoder_Timestamp(t *testing.T) {
	run, dir := setupTest(t)
	defer os.RemoveAll(dir)

	cmd := `
		# prepare the input and sanity check 60fps
		cp "$1/../transcoder/test.ts" inp.ts
		ffprobe -loglevel warning -select_streams v -show_streams -count_frames inp.ts > inp.out
		grep avg_frame_rate=60 inp.out
		grep r_frame_rate=60 inp.out

		# reduce 60fps original to 30fps indicated but 15fps real
		ffmpeg -loglevel warning -i inp.ts -t 1 -c:v libx264 -an -vf select='not(mod(n\,4))' -r 30 test.ts
		ffprobe -loglevel warning -select_streams v -show_streams -count_frames test.ts > test.out

		# sanity check some properties. hard code numbers for now.
		grep avg_frame_rate=30 test.out
		grep r_frame_rate=15 test.out
		grep nb_read_frames=15 test.out
		grep duration_ts=90000 test.out
		grep start_pts=138000 test.out
	`
	run(cmd)

	err := Transcode(dir+"/test.ts", dir, []VideoProfile{P240p30fps16x9})
	if err != nil {
		t.Error(err)
	}

	cmd = `
		# hardcode some checks for now. TODO make relative to source.
		ffprobe -loglevel warning -select_streams v -show_streams -count_frames out0test.ts > test.out
		grep avg_frame_rate=30 test.out
		grep r_frame_rate=30 test.out
		grep nb_read_frames=30 test.out
		grep duration_ts=90000 test.out
		grep start_pts=138000 test.out
	`
	run(cmd)
}

func TestTranscoderStatistics_Decoded(t *testing.T) {
	// Checks the decoded stats returned after transcoding

	var (
		totalPixels int64
		totalFrames int
	)

	run, dir := setupTest(t)
	defer os.RemoveAll(dir)

	// segment using our muxer. This should produce 4 segments.
	err := RTMPToHLS("../transcoder/test.ts", dir+"/test.m3u8", dir+"/test_%d.ts", "1", 0)
	if err != nil {
		t.Error(err)
	}

	// Use various resolutions to test input
	// Quickcheck style tests would be nice here one day?
	profiles := []VideoProfile{P144p30fps16x9, P240p30fps16x9, P360p30fps16x9, P576p30fps16x9}

	// Transcode some data, save encoded statistics, then attempt to re-transcode
	// Ensure decoded re-transcode stats match original transcoded statistics
	for i, p := range profiles {
		oname := fmt.Sprintf("%s/out_%d.ts", dir, i)
		out := []TranscodeOptions{{Profile: p, Oname: oname}}
		in := &TranscodeOptionsIn{Fname: fmt.Sprintf("%s/test_%d.ts", dir, i)}
		res, err := Transcode3(in, out)
		if err != nil {
			t.Error(err)
		}
		info := res.Encoded[0]

		// Now attempt to re-encode the transcoded data
		// Pass in an empty output to achieve a decode-only flow
		// and check decoded results from *that*
		in = &TranscodeOptionsIn{Fname: oname}
		res, err = Transcode3(in, nil)
		if err != nil {
			t.Error(err)
		}
		w, h, err := VideoProfileResolution(p)
		if err != nil {
			t.Error(err)
		}

		// Check pixel counts
		if info.Pixels != res.Decoded.Pixels {
			t.Error("Mismatched pixel counts")
		}
		if info.Pixels != int64(w*h*res.Decoded.Frames) {
			t.Error("Mismatched pixel counts")
		}
		// Check frame counts
		if info.Frames != res.Decoded.Frames {
			t.Error("Mismatched frame counts")
		}
		if info.Frames != int(res.Decoded.Pixels/int64(w*h)) {
			t.Error("Mismatched frame counts")
		}
		totalPixels += info.Pixels
		totalFrames += info.Frames
	}

	// Now for something fun. Concatenate our segments of various resolutions
	// Run them through the transcoder, and check the sum of pixels / frames match
	// Ensures we can properly accommodate mid-stream resolution changes.
	cmd := `
        cat out_0.ts out_1.ts out_2.ts out_3.ts > combined.ts
    `
	run(cmd)
	in := &TranscodeOptionsIn{Fname: dir + "/combined.ts"}
	res, err := Transcode3(in, nil)
	if err != nil {
		t.Error(err)
	}
	if totalPixels != res.Decoded.Pixels {
		t.Error("Mismatched total pixel counts")
	}
	if totalFrames != res.Decoded.Frames {
		t.Errorf("Mismatched total frame counts - %d vs %d", totalFrames, res.Decoded.Frames)
	}
}

func TestTranscoder_Statistics_Encoded(t *testing.T) {
	// Checks the encoded stats returned after transcoding

	run, dir := setupTest(t)
	defer os.RemoveAll(dir)

	cmd := `
        # prepare 1-second input
        cp "$1/../transcoder/test.ts" inp.ts
        ffmpeg -loglevel warning -i inp.ts -c:a copy -c:v copy -t 1 test.ts
    `
	run(cmd)

	// set a 60fps input at a small resolution (to help runtime)
	p144p60fps := P144p30fps16x9
	p144p60fps.Framerate = 60
	// odd / nonstandard input just to sanity check.
	podd123fps := VideoProfile{Resolution: "124x70", Framerate: 123, Bitrate: "100k"}

	// Construct output parameters.
	// Quickcheck style tests would be nice here one day?
	profiles := []VideoProfile{P240p30fps16x9, P144p30fps16x9, p144p60fps, podd123fps}
	out := make([]TranscodeOptions, len(profiles))
	for i, p := range profiles {
		out[i] = TranscodeOptions{Profile: p, Oname: fmt.Sprintf("%s/out%d.ts", dir, i)}
	}

	res, err := Transcode3(&TranscodeOptionsIn{Fname: dir + "/test.ts"}, out)
	if err != nil {
		t.Error(err)
	}

	for i, r := range res.Encoded {
		w, h, err := VideoProfileResolution(out[i].Profile)
		if err != nil {
			t.Error(err)
		}

		// Check pixel counts
		if r.Pixels != int64(w*h*r.Frames) {
			t.Error("Mismatched pixel counts")
		}
		// Since this is a 1-second input we should ideally have count of frames
		if r.Frames != int(out[i].Profile.Framerate) {

			// Some "special" cases (already have test cases covering these)
			if p144p60fps == out[i].Profile {
				if r.Frames != int(out[i].Profile.Framerate)+1 {
					t.Error("Mismatched frame counts for 60fps; expected 61 frames but got ", r.Frames)
				}
			} else if podd123fps == out[i].Profile {
				if r.Frames != 125 {
					t.Error("Mismatched frame counts for 123fps; expected 125 frames but got ", r.Frames)
				}
			} else {
				t.Error("Mismatched frame counts ", r.Frames, out[i].Profile.Framerate)
			}
		}

		// Check frame counts against ffprobe-reported output

		// First, generate stats file
		f, err := os.Create(fmt.Sprintf("%s/out%d.res.stats", dir, i))
		if err != nil {
			t.Error(err)
		}
		b := bufio.NewWriter(f)
		fmt.Fprintf(b, `width=%d
height=%d
nb_read_frames=%d
`, w, h, r.Frames)
		b.Flush()
		f.Close()

		cmd = fmt.Sprintf(`
            fname=out%d

            ffprobe -loglevel warning -hide_banner -count_frames -count_packets  -select_streams v -show_streams 2>&1 $fname.ts | grep '^width=\|^height=\|nb_read_frames=' > $fname.stats

            diff -u $fname.stats $fname.res.stats
		`, i)

		run(cmd)
	}
}

func TestTranscoder_StatisticsAspectRatio(t *testing.T) {
	// Check that we correctly account for aspect ratio adjustments
	//  Eg, the transcoded resolution we receive may be smaller than
	//  what we initially requested

	run, dir := setupTest(t)
	defer os.RemoveAll(dir)

	cmd := `
        # prepare 1-second input
        cp "$1/../transcoder/test.ts" inp.ts
        ffmpeg -loglevel warning -i inp.ts -c:a copy -c:v copy -t 1 test.ts
    `
	run(cmd)

	// This will be adjusted to 124x70 by the rescaler (since source is 16:9)
	pAdj := VideoProfile{Resolution: "124x456", Framerate: 16, Bitrate: "100k"}
	out := []TranscodeOptions{{Profile: pAdj, Oname: dir + "/adj.mp4"}}
	res, err := Transcode3(&TranscodeOptionsIn{Fname: dir + "/test.ts"}, out)
	if err != nil || len(res.Encoded) <= 0 {
		t.Error(err)
	}
	r := res.Encoded[0]
	if r.Frames != int(pAdj.Framerate) || r.Pixels != int64(r.Frames*124*70) {
		t.Error(fmt.Errorf("Results did not match: %v ", r))
	}
}

func TestTranscoder_MuxerOpts(t *testing.T) {
	run, dir := setupTest(t)
	defer os.RemoveAll(dir)

	// Prepare test environment : truncate input file
	cmd := `
        cp "$1/../transcoder/test.ts" inp.ts
        ffmpeg -i inp.ts -c:a copy -c:v copy -t 1 inp-short.ts
    `
	run(cmd)

	prof := P240p30fps16x9

	// Set the muxer itself given a different extension
	_, err := Transcode3(&TranscodeOptionsIn{
		Fname: dir + "/inp-short.ts",
	}, []TranscodeOptions{{
		Oname:   dir + "/out-mkv.mp4",
		Profile: prof,
		Muxer:   ComponentOptions{Name: "matroska"},
	}})

	if err != nil {
		t.Error(err)
	}

	// Pass in some options to muxer
	_, err = Transcode3(&TranscodeOptionsIn{
		Fname: dir + "/inp.ts",
	}, []TranscodeOptions{{
		Oname:   dir + "/out.mpd",
		Profile: prof,
		Muxer: ComponentOptions{
			Name: "dash",
			Opts: map[string]string{
				"media_seg_name": "lpms-test-$RepresentationID$-$Number%05d$.m4s",
				"init_seg_name":  "lpms-init-$RepresentationID$.m4s",
			},
		},
	}})
	if err != nil {
		t.Error(err)
	}

	cmd = `
        # check formats and that options were used
        ffprobe -loglevel warning -show_format out-mkv.mp4 | grep format_name=matroska
        # ffprobe -loglevel warning -show_format out.mpd | grep format_name=dash # this fails so skip for now

        # concat headers. mp4 chunks are annoying
        cat lpms-init-0.m4s lpms-test-0-00001.m4s > video.m4s
        cat lpms-init-1.m4s lpms-test-1-00001.m4s > audio.m4s
        ffprobe -show_format video.m4s | grep nb_streams=1
        ffprobe -show_format audio.m4s | grep nb_streams=1
        ffprobe -show_streams -select_streams v video.m4s | grep codec_name=h264
        ffprobe -show_streams -select_streams a audio.m4s | grep codec_name=aac
    `
	run(cmd)
}

type TranscodeOptionsTest struct {
	InputCodec  VideoCodec
	OutputCodec VideoCodec
	InputAccel  Acceleration
	OutputAccel Acceleration
	Profile     VideoProfile
}

func TestSW_Transcoding(t *testing.T) {
	codecsComboTest(t, supportedCodecsCombinations([]Acceleration{Software}))
}

func supportedCodecsCombinations(accels []Acceleration) []TranscodeOptionsTest {
	prof := P240p30fps16x9
	var opts []TranscodeOptionsTest
	inCodecs := []VideoCodec{H264, H265, VP8, VP9}
	outCodecs := []VideoCodec{H264, H265, VP8, VP9}
	for _, inAccel := range accels {
		for _, outAccel := range accels {
			for _, inCodec := range inCodecs {
				for _, outCodec := range outCodecs {
					// skip unsupported combinations
					switch outAccel {
					case Nvidia:
						switch outCodec {
						case VP8, VP9:
							continue
						}
					}
					opts = append(opts, TranscodeOptionsTest{
						InputCodec:  inCodec,
						OutputCodec: outCodec,
						InputAccel:  inAccel,
						OutputAccel: outAccel,
						Profile:     prof,
					})
				}
			}
		}
	}
	return opts
}

func codecsComboTest(t *testing.T, options []TranscodeOptionsTest) {
	run, dir := setupTest(t)
	defer os.RemoveAll(dir)
	sampleName := dir + "/test.ts"
	var inName, outName, qName string
	cmd := `
    # set up initial input; truncate test.ts file
    ffmpeg -loglevel warning -i "$1"/../transcoder/test.ts -c:a copy -c:v copy -t 1 test.ts
  `
	run(cmd)
	var err error
	for i := range options {
		curOptions := options[i]
		switch curOptions.InputCodec {
		case VP8, VP9:
			inName = dir + "/test_in.mkv"
		case H264, H265:
			inName = dir + "/test_in.ts"
		}
		switch curOptions.OutputCodec {
		case VP8, VP9:
			outName = dir + "/out.mkv"
			qName = dir + "/sw.mkv"
		case H264, H265:
			outName = dir + "/out.ts"
			qName = dir + "/sw.ts"
		}
		// if non-h264 test requested, transcode to target input codec first
		prepare := true
		if curOptions.InputCodec != H264 {
			profile := P720p60fps16x9
			profile.Encoder = curOptions.InputCodec
			err = Transcode2(&TranscodeOptionsIn{
				Fname: sampleName,
				Accel: Software,
			}, []TranscodeOptions{
				{
					Oname:   inName,
					Profile: profile,
					Accel:   Software,
				},
			})
			if err != nil {
				t.Error(err)
				prepare = false
			}
		} else {
			inName = sampleName
		}
		targetProfile := curOptions.Profile
		targetProfile.Encoder = curOptions.OutputCodec
		transcode := prepare
		if prepare {
			err = Transcode2(&TranscodeOptionsIn{
				Fname: inName,
				Accel: curOptions.InputAccel,
			}, []TranscodeOptions{
				{
					Oname:   outName,
					Profile: targetProfile,
					Accel:   curOptions.OutputAccel,
				},
			})
			if err != nil {
				t.Error(err)
				transcode = false
			}
		}
		quality := transcode
		if transcode {
			// software transcode for image quality check
			err = Transcode2(&TranscodeOptionsIn{
				Fname: inName,
				Accel: Software,
			}, []TranscodeOptions{
				{
					Oname:   qName,
					Profile: targetProfile,
					Accel:   Software,
				},
			})
			if err != nil {
				t.Error(err)
				quality = false
			}
			cmd = fmt.Sprintf(`
    # compare using ssim and generate stats file
    ffmpeg -loglevel warning -i %s -i %s -lavfi '[0:v][1:v]ssim=stats.log' -f null -
    # check image quality; ensure that no more than 5 frames have ssim < 0.95
    grep -Po 'All:\K\d+.\d+' stats.log | awk '{ if ($1 < 0.95) count=count+1 } END{ exit count > 5 }'
  `, outName, qName)
			if quality {
				quality = run(cmd)
			}
		}
		t.Logf("Transcode %s (Accel: %d) -> %s (Accel: %d) Prepare: %t Transcode: %t Quality: %t\n",
			VideoCodecName[curOptions.InputCodec],
			curOptions.InputAccel,
			VideoCodecName[curOptions.OutputCodec],
			curOptions.OutputAccel,
			prepare, transcode, quality)
	}
}

func TestTranscoder_EncoderOpts(t *testing.T) {
	run, dir := setupTest(t)
	defer os.RemoveAll(dir)

	// Prepare test environment : truncate input file
	cmd := `
        # truncate input
        ffmpeg -i "$1/../transcoder/test.ts" -c:a copy -c:v copy -t 1 test.ts

        # we will sanity check image quality with ssim
        # since ssim needs res and framecount to match, sanity check those
        ffprobe -show_streams -select_streams v test.ts | grep width=1280
        ffprobe -show_streams -select_streams v test.ts | grep height=720
        ffprobe -count_frames -show_streams -select_streams v test.ts | grep nb_read_frames=60
    `
	run(cmd)

	prof := P720p60fps16x9
	in := &TranscodeOptionsIn{Fname: dir + "/test.ts"}
	out := []TranscodeOptions{{
		Oname:        dir + "/out.nut",
		Profile:      prof,
		VideoEncoder: ComponentOptions{Name: "snow"},
		AudioEncoder: ComponentOptions{
			Name: "vorbis",
			// required since vorbis implementation is marked experimental
			// also, gives us an opportunity to test the audio opts
			Opts: map[string]string{"strict": "experimental"}},
	}}
	_, err := Transcode3(in, out)
	if err != nil {
		t.Error(err)
	}

	cmd = `
        # Check codecs are what we expect them to be
        ffprobe -show_streams -select_streams v out.nut | grep codec_name=snow
        ffprobe -show_streams -select_streams a out.nut | grep codec_name=vorbis

        # sanity check image quality : compare using ssim
        ffmpeg -loglevel warning -i out.nut -i test.ts -lavfi '[0:v][1:v]ssim=stats.log' -f null -
        # ensure that no more than 5 frames have ssim < 0.95
        grep -Po 'All:\K\d+.\d+' stats.log | awk '{ if ($1 < 0.95) count=count+1 } END{ exit count > 5 }'
    `
	run(cmd)
}

func TestTranscoder_StreamCopy(t *testing.T) {
	run, dir := setupTest(t)
	defer os.RemoveAll(dir)

	// Set up inputs, truncate test file
	cmd := `
        cp "$1"/../transcoder/test.ts .
        ffmpeg -i test.ts -c:a copy -c:v copy -t 1 test-short.ts

        # sanity check some assumptions here for the following set of tests
        ffprobe -count_frames -show_streams -select_streams v test-short.ts | grep nb_read_frames=60
    `
	run(cmd)

	// Test normal stream-copy case
	in := &TranscodeOptionsIn{Fname: dir + "/test-short.ts"}
	out := []TranscodeOptions{
		{
			Oname:        dir + "/audiocopy.ts",
			Profile:      P144p30fps16x9,
			AudioEncoder: ComponentOptions{Name: "copy"},
		},
		{
			Oname: dir + "/videocopy.ts",
			VideoEncoder: ComponentOptions{Name: "copy", Opts: map[string]string{
				"mpegts_flags": "resend_headers,initial_discontinuity",
			}},
		},
	}
	res, err := Transcode3(in, out)
	if err != nil {
		t.Error(err)
	}
	if res.Decoded.Frames != 60 || res.Encoded[0].Frames != 30 ||
		res.Encoded[1].Frames != 0 {
		t.Error("Unexpected frame counts from stream copy")
		t.Error(res)
	}

	cmd = `
        # extract video track only, compare md5sums
        ffmpeg -i test-short.ts -an -c:v copy -f md5 test-video.md5
        ffmpeg -i videocopy.ts -an -c:v copy -f md5 videocopy.md5
        diff -u test-video.md5 videocopy.md5

        # extract audio track only, compare md5sums
        ffmpeg -i test-short.ts -vn -c:a copy -f md5 test-audio.md5
        ffmpeg -i audiocopy.ts -vn -c:a copy -f md5 audiocopy.md5
        diff -u test-audio.md5 audiocopy.md5
    `
	run(cmd)

	// Test stream copy when no stream exists in file
	cmd = `
        ffmpeg -i test-short.ts -an -c:v copy videoonly.ts
        ffmpeg -i test-short.ts -vn -c:a copy audioonly.ts

    `
	run(cmd)
	in = &TranscodeOptionsIn{Fname: dir + "/videoonly.ts"}
	out = []TranscodeOptions{
		{
			Oname:        dir + "/novideo.ts",
			VideoEncoder: ComponentOptions{Name: "copy"},
		},
	}
	res, err = Transcode3(in, out)
	if err != nil {
		t.Error(err)
	}
	if res.Decoded.Frames != 0 || res.Encoded[0].Frames != 0 {
		t.Error("Unexpected count of decoded/encoded frames")
	}
	in = &TranscodeOptionsIn{Fname: dir + "/audioonly.ts"}
	out = []TranscodeOptions{
		{
			Oname:        dir + "/noaudio.ts",
			Profile:      P144p30fps16x9,
			AudioEncoder: ComponentOptions{Name: "copy"},
		},
	}
	// Audio only segments are not supported
	_, err = Transcode3(in, out)
	assert.EqualError(t, err, "TranscoderInvalidVideo")
}

func TestTranscoder_StreamCopy_Validate_B_Frames(t *testing.T) {
	run, dir := setupTest(t)
	defer os.RemoveAll(dir)

	// Set up inputs, truncate test file
	cmd := `

        ffmpeg -i "$1"/../transcoder/test.ts -c:a copy -c:v copy -t 1 test-short.ts

        # sanity check some assumptions here for the following set of tests
        ffprobe -count_frames -show_streams -select_streams v test-short.ts | grep nb_read_frames=60

		# Sanity check that we have B-frames in this sample
        ffprobe -show_frames test-short.ts | grep pict_type=B
    `
	run(cmd)

	// Test normal stream-copy case
	in := &TranscodeOptionsIn{Fname: dir + "/test-short.ts"}
	out := []TranscodeOptions{
		{
			Oname:        dir + "/videocopy.ts",
			VideoEncoder: ComponentOptions{Name: "copy"},
		},
	}
	res, err := Transcode3(in, out)
	if err != nil {
		t.Error(err)
	}
	if res.Decoded.Frames != 0 || res.Encoded[0].Frames != 0 {
		t.Error("Unexpected frame counts from stream copy")
		t.Error(res)
	}

	cmd = `

        # extract video track only, compare md5sums
        ffmpeg -i test-short.ts -an -c:v copy -f md5 test-video.md5
        ffmpeg -i videocopy.ts -an -c:v copy -f md5 videocopy.md5
        diff -u test-video.md5 videocopy.md5

		# ensure output has equal no of B-Frames as input		
		ffprobe -loglevel warning -show_frames -select_streams v -show_entries frame=pict_type videocopy.ts | grep pict_type=B | wc -l > read_pict_type.out
		ffprobe -loglevel warning -show_frames -select_streams v -show_entries frame=pict_type test-short.ts | grep pict_type=B | wc -l > ffmpeg_read_pict_type.out
		diff -u ffmpeg_read_pict_type.out read_pict_type.out
    `
	run(cmd)

}

func TestTranscoder_Drop(t *testing.T) {
	run, dir := setupTest(t)
	defer os.RemoveAll(dir)

	cmd := `
        cp "$1"/../transcoder/test.ts .
        ffmpeg -i test.ts -c:a copy -c:v copy -t 1 test-short.ts

        # sanity check some assumptions here for the following set of tests
        ffprobe -count_frames -show_streams -select_streams v test-short.ts | grep nb_read_frames=60
    `
	run(cmd)

	// Normal case : drop only video
	in := &TranscodeOptionsIn{Fname: dir + "/test-short.ts"}
	out := []TranscodeOptions{
		{
			Oname:        dir + "/novideo.ts",
			VideoEncoder: ComponentOptions{Name: "drop"},
		},
	}
	res, err := Transcode3(in, out)
	if err != nil {
		t.Error(err)
	}
	if res.Decoded.Frames != 0 || res.Encoded[0].Frames != 0 {
		t.Error("Unexpected count of decoded frames ", res.Decoded.Frames, res.Decoded.Pixels)
	}

	// Normal case: drop only audio
	out = []TranscodeOptions{
		{
			Oname:        dir + "/noaudio.ts",
			AudioEncoder: ComponentOptions{Name: "drop"},
			Profile:      P144p30fps16x9,
		},
	}
	res, err = Transcode3(in, out)
	if err != nil {
		t.Error(err)
	}
	if res.Decoded.Frames != 60 || res.Encoded[0].Frames != 30 {
		t.Error("Unexpected count of decoded frames ", res.Decoded.Frames, res.Decoded.Pixels)
	}

	// Test error when trying to mux no streams
	out = []TranscodeOptions{{
		Oname:        dir + "/none.mp4",
		VideoEncoder: ComponentOptions{Name: "drop"},
		AudioEncoder: ComponentOptions{Name: "drop"},
	}}
	_, err = Transcode3(in, out)
	if err == nil || err.Error() != "Invalid argument" {
		t.Error("Did not get expected error: ", err)
	}

	// Test error when missing profile in default video configuration
	out = []TranscodeOptions{{
		Oname:        dir + "/profile.mp4",
		AudioEncoder: ComponentOptions{Name: "drop"},
	}}
	_, err = Transcode3(in, out)
	if err == nil || err != ErrTranscoderRes {
		t.Error("Expected res err related to profile, but got ", err)
	}

	// Sanity check default transcode options with single-stream input
	in.Fname = dir + "/noaudio.ts"
	out = []TranscodeOptions{{Oname: dir + "/encoded-video.mp4", Profile: P144p30fps16x9}}
	res, err = Transcode3(in, out)
	if err != nil {
		t.Error(err)
	}
	if res.Decoded.Frames != 30 || res.Encoded[0].Frames != 30 {
		t.Error("Unexpected encoded/decoded frame counts ", res.Decoded.Frames, res.Encoded[0].Frames)
	}
	in.Fname = dir + "/novideo.ts"
	out = []TranscodeOptions{{Oname: dir + "/encoded-audio.mp4", Profile: P144p30fps16x9}}
	_, err = Transcode3(in, out)
	// Audio only segments are not supported
	assert.EqualError(t, err, "TranscoderInvalidVideo")
}

func TestTranscoder_StreamCopyAndDrop(t *testing.T) {
	run, dir := setupTest(t)
	defer os.RemoveAll(dir)

	in := &TranscodeOptionsIn{Fname: "../transcoder/test.ts"}
	out := []TranscodeOptions{{
		Oname:        dir + "/videoonly.mp4",
		VideoEncoder: ComponentOptions{Name: "copy"},
		AudioEncoder: ComponentOptions{Name: "drop"},
	}, {
		Oname:        dir + "/audioonly.mp4",
		VideoEncoder: ComponentOptions{Name: "drop"},
		AudioEncoder: ComponentOptions{Name: "copy"},
	}, {
		// Avoids ADTS to ASC conversion
		// which changes the bitstream
		Oname:        dir + "/audioonly.ts",
		VideoEncoder: ComponentOptions{Name: "drop"},
		AudioEncoder: ComponentOptions{Name: "copy"},
	}, {
		Oname:        dir + "/audio.md5",
		VideoEncoder: ComponentOptions{Name: "drop"},
		AudioEncoder: ComponentOptions{Name: "copy"},
		Muxer:        ComponentOptions{Name: "md5"},
	}, {
		Oname:        dir + "/video.md5",
		VideoEncoder: ComponentOptions{Name: "copy"},
		AudioEncoder: ComponentOptions{Name: "drop"},
		Muxer:        ComponentOptions{Name: "md5"},
	}, {
		Oname:        dir + "/copy.mp4",
		VideoEncoder: ComponentOptions{Name: "copy"},
		AudioEncoder: ComponentOptions{Name: "copy"},
	}}
	res, err := Transcode3(in, out)
	if err != nil {
		t.Error(err)
	}
	if res.Decoded.Frames != 0 {
		t.Error("Unexpected count for decoded frames ", res.Decoded.Frames)
	}
	cmd := `
        cp "$1"/../transcoder/test.ts .

        # truncate input for later use
        ffmpeg -i test.ts -t 1 -c:a copy -c:v copy test-short.ts

        # check some results
        ffprobe -loglevel warning -show_format videoonly.mp4 | grep nb_streams=1
        ffprobe -loglevel warning -show_streams videoonly.mp4 | grep codec_name=h264

        ffprobe -loglevel warning -show_format audioonly.mp4 | grep nb_streams=1
        ffprobe -loglevel warning -show_streams audioonly.mp4 | grep codec_name=aac

        ffprobe -loglevel warning -show_format copy.mp4 | grep nb_streams=2

        # Verify video md5sum
        ffmpeg -i test.ts -an -c:v copy -f md5 ffmpeg-video-orig.md5
        diff -u video.md5 ffmpeg-video-orig.md5

        # Verify audio md5sums
        ffmpeg -i test.ts -vn -c:a copy -f md5 ffmpeg-audio-orig.md5
        ffmpeg -i audioonly.ts -vn -c:a copy -f md5 ffmpeg-audio-ts.md5
        ffmpeg -i copy.mp4 -vn -c:a copy -f md5 ffmpeg-audio-copy.md5
        ffmpeg -i audioonly.mp4 -c:a copy -f md5 ffmpeg-audio-mp4.md5
        diff -u audio.md5 ffmpeg-audio-orig.md5
        diff -u audio.md5 ffmpeg-audio-ts.md5
        diff -u ffmpeg-audio-mp4.md5 ffmpeg-audio-copy.md5

        # TODO test timestamps? should they be copied?
    `
	run(cmd)

	// Test specifying a copy or a drop for a stream that does not exist
	in.Fname = dir + "/videoonly.mp4"
	out = []TranscodeOptions{{
		Oname:        dir + "/videoonly-copy.mp4",
		VideoEncoder: ComponentOptions{Name: "copy"},
		AudioEncoder: ComponentOptions{Name: "copy"},
	}, {
		Oname:        dir + "/videoonly-copy-2.mp4",
		VideoEncoder: ComponentOptions{Name: "copy"},
		AudioEncoder: ComponentOptions{Name: "drop"},
	}}
	_, err = Transcode3(in, out)
	if err != nil {
		t.Error(err, in.Fname)
	}

	// Test mp4-to-mpegts; involves an implicit bitstream conversion to annex B
	in.Fname = dir + "/videoonly.mp4"
	out = []TranscodeOptions{{
		Oname:        dir + "/videoonly-copy.ts",
		VideoEncoder: ComponentOptions{Name: "copy"},
	}}
	_, err = Transcode3(in, out)
	if err != nil {
		t.Error(err)
	}
	// sanity check the md5sum of the mp4-to-mpegts result
	in.Fname = dir + "/videoonly-copy.ts"
	out = []TranscodeOptions{{
		Oname:        dir + "/videoonly-copy.md5",
		VideoEncoder: ComponentOptions{Name: "copy"},
		Muxer:        ComponentOptions{Name: "md5"},
	}}
	_, err = Transcode3(in, out)
	if err != nil {
		t.Error(err)
	}
	cmd = `
        # use ffmpeg to convert the existing mp4 to ts and check match
        # for some reason this does NOT match the original mpegts
        ffmpeg -i videoonly.mp4 -c:v copy -f mpegts ffmpeg-mp4to.ts
        ffmpeg -i ffmpeg-mp4to.ts -c:v copy -f md5 ffmpeg-mp4tots.md5
        diff -u videoonly-copy.md5 ffmpeg-mp4tots.md5
    `
	run(cmd)

	// Encode one stream of a short sample while copying / dropping another
	in.Fname = dir + "/test-short.ts"
	out = []TranscodeOptions{{
		Oname:        dir + "/encoded-video.mp4",
		Profile:      P144p30fps16x9,
		AudioEncoder: ComponentOptions{Name: "drop"},
	}, {
		Oname:        dir + "/encoded-audio.mp4",
		VideoEncoder: ComponentOptions{Name: "drop"},
	}}
	_, err = Transcode3(in, out)
	if err != nil {
		t.Error(err)

	}
}

func TestTranscoder_RepeatedTranscodes(t *testing.T) {

	// We have an issue where for certain inputs, we get a few more frames
	// if trying to transcode to the same framerate.
	// This test is to ensure that those errors don't compound.

	run, dir := setupTest(t)
	defer os.RemoveAll(dir)

	cmd := `
        ffmpeg -i "$1"/../transcoder/test.ts -an -c:v copy -t 1 test-short.ts
        ffprobe -count_frames -show_streams test-short.ts > test.stats
        grep nb_read_frames=62 test.stats

        # this is informative: including audio makes things a bit more "expected"
        ffmpeg -i "$1"/../transcoder/test.ts -c:a copy -c:v copy -t 1 test-short-with-audio.ts
        ffprobe -count_frames -show_streams -select_streams v test-short-with-audio.ts > test-with-audio.stats
        grep nb_read_frames=60 test-with-audio.stats
    `
	run(cmd)

	// Initial set up; convert 60fps input to 30fps (1 second's worth)
	in := &TranscodeOptionsIn{Fname: dir + "/test-short.ts"}
	out := []TranscodeOptions{{Oname: dir + "/0.ts", Profile: P144p30fps16x9}}
	res, err := Transcode3(in, out)
	if err != nil || res.Decoded.Frames != 62 || res.Encoded[0].Frames != 31 {
		t.Error("Unexpected preconditions ", err, res)
	}
	frames := res.Encoded[0].Frames

	// Transcode results repeatedly, ensuring we have the same results each time
	for i := 0; i < 5; i++ {
		in.Fname = fmt.Sprintf("%s/%d.ts", dir, i)
		out[0].Oname = fmt.Sprintf("%s/%d.ts", dir, i+1)
		res, err = Transcode3(in, out)
		if err != nil ||
			res.Decoded.Frames != frames || res.Encoded[0].Frames != frames {
			t.Error(fmt.Sprintf("Unexpected frame count for input %d : decoded %d encoded %d", i, res.Decoded.Frames, res.Encoded[0].Frames))
		}
		if res.Decoded.Frames != 31 && res.Encoded[0].Frames != 31 {
			t.Error("Unexpected frame count! ", res)
		}
	}

	// Do the same but with audio. This yields a 30fps file.
	in = &TranscodeOptionsIn{Fname: dir + "/test-short-with-audio.ts"}
	out = []TranscodeOptions{{Oname: dir + "/audio-0.ts", Profile: P144p30fps16x9}}
	res, err = Transcode3(in, out)
	if err != nil || res.Decoded.Frames != 60 || res.Encoded[0].Frames != 30 {
		t.Error("Unexpected preconditions ", err, res)
	}
	frames = res.Encoded[0].Frames

	// Transcode results repeatedly, ensuring we have the same results each time
	for i := 0; i < 5; i++ {
		in.Fname = fmt.Sprintf("%s/audio-%d.ts", dir, i)
		out[0].Oname = fmt.Sprintf("%s/audio-%d.ts", dir, i+1)
		res, err = Transcode3(in, out)
		if err != nil ||
			res.Decoded.Frames != frames || res.Encoded[0].Frames != frames {
			t.Error(fmt.Sprintf("Unexpected frame count for input %d : decoded %d encoded %d", i, res.Decoded.Frames, res.Encoded[0].Frames))
		}
	}
}

func TestTranscoder_MismatchedEncodeDecode(t *testing.T) {
	// ALL FIXED, Keeping it around as a sanity check for now
	// Encoded frame count does not match decoded frame count for mp4
	// Note this is not an issue for mpegts! (this is sanity checked)
	// See: https://github.com/livepeer/lpms/issues/155

	run, dir := setupTest(t)
	defer os.RemoveAll(dir)

	p144p60fps := P144p30fps16x9
	p144p60fps.Framerate = 60

	cmd := `
        # prepare 1-second input
        cp "$1/../transcoder/test.ts" inp.ts
        ffmpeg -loglevel warning -i inp.ts -c:a copy -c:v copy -t 1 test.ts
    `
	run(cmd)

	in := &TranscodeOptionsIn{Fname: dir + "/test.ts"}
	out := []TranscodeOptions{{Oname: dir + "/out.mp4", Profile: p144p60fps}}
	res, err := Transcode3(in, out)
	if err != nil {
		t.Error(err)
	}
	in.Fname = dir + "/out.mp4"
	res2, err := Transcode3(in, nil)
	if err != nil {
		t.Error(err)
	}
	// TODO Ideally these two should match. As far as I can tell it is due
	//      to timestamp rounding around EOF. Note this does not happen with
	//      mpegts formatted output!
	if res2.Decoded.Frames != 60 || res.Encoded[0].Frames != 60 {
		t.Error("Did not get expected frame counts: check if issue #155 is fixed!",
			res2.Decoded.Frames, res.Encoded[0].Frames)
	}
	// Interestingly enough, ffmpeg shows that we have 61 packets but 60 frames.
	// That indicates we are receving, encoding and muxing 61 *things* but one
	// of them isn't a complete frame.
	cmd = `
        ffprobe -count_frames -show_packets -show_streams -select_streams v out.mp4 2>&1 > mp4.out
        grep nb_read_frames=60 mp4.out
        grep nb_read_packets=60 mp4.out
    `
	run(cmd)

	// Sanity check mpegts works as expected
	in.Fname = dir + "/test.ts"
	out[0].Oname = dir + "/out.ts"
	res, err = Transcode3(in, out)
	if err != nil {
		t.Error(err)
	}
	in.Fname = dir + "/out.ts"
	res2, err = Transcode3(in, nil)
	if err != nil {
		t.Error(err)
	}
	if res2.Decoded.Frames != 60 || res.Encoded[0].Frames != 60 {
		t.Error("Did not get expected frame counts for mpegts ",
			res2.Decoded.Frames, res.Encoded[0].Frames)
	}

	// Sanity check we still get the same results with multiple outputs?
	in.Fname = dir + "/test.ts"
	out = []TranscodeOptions{
		{Oname: dir + "/out2.ts", Profile: p144p60fps},
		{Oname: dir + "/out2.mp4", Profile: p144p60fps},
	}
	res, err = Transcode3(in, out)
	if err != nil {
		t.Error(err)
	}
	in.Fname = dir + "/out2.ts"
	res2, err = Transcode3(in, nil)
	if err != nil {
		t.Error(err)
	}
	in.Fname = dir + "/out2.mp4"
	res3, err := Transcode3(in, nil)
	if err != nil {
		t.Error(err)
	}
	// first output is mpegts
	if res2.Decoded.Frames != 60 || res.Encoded[0].Frames != 60 {
		t.Error("Sanity check of mpegts failed ", res2.Decoded.Frames, res.Encoded[0].Frames)
	}
	if res3.Decoded.Frames != 60 || res.Encoded[1].Frames != 60 {
		t.Error("Sanity check of mp4 failed ", res3.Decoded.Frames, res.Encoded[1].Frames)
	}
}

func TestTranscoder_FFmpegMatching(t *testing.T) {
	// Sanity check that ffmpeg matches the following behavior:

	// No audio case
	// 1 second input, N fps ( M frames; N != M for $reasons )
	// Output set to N/2 fps . Output contains ( M / 2 ) frames

	// TODO Unable to compare the frame counts in the following since diverged FPS handling from FFmpeg
	// Even though the LPMS frame counts make sense on their own

	// Other cases with audio result in frame count matching FPS
	// 1 second input, N fps ( N frames )
	// Output set to M fps. Output contains M frames

	// Weird framerate case
	// 1 second input, N fps ( N frames )
	// Output set to 123 fps. Output contains 125 frames

	run, dir := setupTest(t)
	defer os.RemoveAll(dir)

	cmd := `
        cp "$1/../transcoder/test.ts" test.ts

        # Test no audio case
        ffmpeg -loglevel warning -i test.ts -an -c:v copy -t 1 test-noaudio.ts
        # sanity check one stream, and that no audio still has 60fps
		ffprobe -count_frames -show_streams -show_format test-noaudio.ts 2>&1 > noaudio.stats
        grep avg_frame_rate=60 noaudio.stats
        grep nb_read_frames=62 noaudio.stats
        grep nb_streams=1 noaudio.stats
        grep codec_name=h264 noaudio.stats


        ffmpeg -loglevel warning -i test.ts -c:a copy -c:v copy -t 1 test-60fps.ts
		ffprobe -show_streams test-60fps.ts | grep avg_frame_rate=60

        ls -lha
    `
	run(cmd)

	checkStatsFile := func(in *TranscodeOptionsIn, out *TranscodeOptions, res *TranscodeResults) {
		// Generate stats file for given LPMS output
		f, err := os.Create(dir + "/lpms.stats")
		if err != nil {
			t.Error(err)
		}
		defer f.Close()
		w, h, err := VideoProfileResolution(out.Profile)
		if err != nil {
			t.Error("Invalid profile ", err)
		}
		b := bufio.NewWriter(f)
		fmt.Fprintf(b, `width=%d
height=%d
nb_read_frames=%d
`,
			w, h, res.Encoded[0].Frames)
		b.Flush()

		// Run a ffmpeg command that attempts to match the given encode settings
		run(fmt.Sprintf(`ffmpeg -loglevel warning -hide_banner -i %s -vsync passthrough -c:a aac -ar 44100 -ac 2 -c:v libx264 -vf fps=%d/1,scale=%dx%d -y ffmpeg.ts`, in.Fname, out.Profile.Framerate, w, h))

		// Gather some ffprobe stats on the output of the above ffmpeg command
		run(`ffprobe -loglevel warning -hide_banner -count_frames -select_streams v -show_streams 2>&1 ffmpeg.ts | grep '^width=\|^height=\|nb_read_frames=' > ffmpeg.stats`)
		// Gather ffprobe stats on the output of the LPMS transcode itself
		run(fmt.Sprintf(`ffprobe -loglevel warning -hide_banner -count_frames -select_streams v -show_streams 2>&1 %s | grep '^width=\|^height=\|nb_read_frames=' > ffprobe-lpms.stats`, out.Oname))

		// Now ensure stats match across 3 files:
		// 1. ffmpeg encoded results, as checked by ffprobe (ffmpeg.stats)
		// 2. ffprobe-checked LPMS output (ffprobe-lpms.stats)
		// 3. Statistics received directly from LPMS after transcoding (lpms.stat)
		cmd := `
            diff -u ffmpeg.stats lpms.stats
            diff -u ffprobe-lpms.stats lpms.stats
        `
		run(cmd)
	}

	// no audio + 60fps input
	in := &TranscodeOptionsIn{Fname: dir + "/test-noaudio.ts"}
	out := []TranscodeOptions{{
		Oname:   dir + "/out-noaudio.ts",
		Profile: P144p30fps16x9,
	}}
	res, err := Transcode3(in, out)
	if err != nil {
		t.Error(err)
	}
	if res.Encoded[0].Frames != 31 {
		t.Error("Did not get expected frame count ", res.Encoded[0].Frames)
	}
	checkStatsFile(in, &out[0], res)

	// audio + 60fps input, 30fps output, 30 frames actual
	in.Fname = dir + "/test-60fps.ts"
	out[0].Oname = dir + "/out-60fps-to-30fps.ts"
	res, err = Transcode3(in, out)
	if err != nil {
		t.Error(err)
	}
	if res.Encoded[0].Frames != 30 {
		t.Error("Did not get expected frame count ", res.Encoded[0].Frames)
	}
	checkStatsFile(in, &out[0], res)

	// audio + 60fps input, 60fps output. 60 frames actual
	in.Fname = dir + "/test-60fps.ts"
	out[0].Oname = dir + "/out-60-to-120fps.ts"
	out[0].Profile.Framerate = 60
	res, err = Transcode3(in, out)
	if err != nil {
		t.Error(err)
	}
	if res.Encoded[0].Frames != 60 { //
		t.Error("Did not get expected frame count ", res.Encoded[0].Frames)
	}
	// checkStatsFile(in, &out[0], res) // TODO framecounts don't match ffmpeg

	// audio + 60fps input, 123 fps output. 123 frames actual
	in.Fname = dir + "/test-60fps.ts"
	out[0].Oname = dir + "/out-123fps.ts"
	out[0].Profile.Framerate = 123
	res, err = Transcode3(in, out)
	if err != nil {
		t.Error(err)
	}
	if res.Encoded[0].Frames != 123 { // (FIXED) TODO Find out why this isn't 123
		t.Error("Did not get expected frame count ", res.Encoded[0].Frames)
	}
	// checkStatsFile(in, &out[0], res) // TODO framecounts don't match ffmpeg
}

func TestTranscoder_PassthroughFPS(t *testing.T) {
	run, dir := setupTest(t)
	defer os.RemoveAll(dir)

	// Set  up test inputs and sanity check some things
	cmd := `
        cp "$1/../transcoder/test.ts" test.ts

        # Inputs
        ffmpeg -v warning -i test.ts -an -c:v copy -t 1 test-short.ts
        ffmpeg -v warning -i test-short.ts -c:v libx264 -vf fps=123,scale=256x144 test-123fps.mp4

        # Check stream properties (hard code expectations)
        ffprobe -v warning -show_streams -count_frames test-short.ts | grep nb_read_frames=62
        ffprobe -v warning -show_streams -count_frames test-123fps.mp4 | grep nb_read_frames=127
        ffprobe -v warning -show_streams test-short.ts | grep r_frame_rate=60/1
        ffprobe -v warning -show_streams test-123fps.mp4 | grep r_frame_rate=123/1
        # Extract frame properties for later comparison
        ffprobe -v warning -select_streams v -show_frames test-123fps.mp4 | grep duration= > test-123fps.duration
        ffprobe -v warning -select_streams v -show_frames test-short.ts | grep duration= > test-short.duration
        ffprobe -v warning -select_streams v -show_frames test-123fps.mp4 | grep pkt_pts= > test-123fps.pts
        ffprobe -v warning -select_streams v -show_frames test-short.ts | grep pkt_pts= > test-short.pts
    `
	run(cmd)
	out := []TranscodeOptions{{Profile: P144p30fps16x9}}
	out[0].Profile.Framerate = 0 // Passthrough!

	// Check a somewhat normal passthru case
	out[0].Oname = dir + "/out-short.ts"
	in := &TranscodeOptionsIn{Fname: dir + "/test-short.ts"}
	res, err := Transcode3(in, out)
	if err != nil {
		t.Error("Could not transcode: ", err)
	}
	if res.Encoded[0].Frames != 62 {
		t.Error("Did not get expected frame count; got ", res.Encoded[0].Frames)
	}

	// Now check odd frame rate
	out[0].Oname = dir + "/out-123fps.mp4"
	in.Fname = dir + "/test-123fps.mp4"
	res, err = Transcode3(in, out)
	if err != nil {
		t.Error("Could not transcode: ", err)
	}
	// yes, expecting 127 frames with 123fps set; this is odd after all!
	if res.Encoded[0].Frames != 127 {
		t.Error("Did not get expected frame count; got ", res.Encoded[0].Frames)
	}

	// Sanity check durations etc
	cmd = `
        # Check stream properties - should match original properties
        ffprobe -v warning -show_streams -count_frames out-short.ts | grep nb_read_frames=62
        ffprobe -v warning -show_streams -count_frames out-123fps.mp4 | grep nb_read_frames=127
        ffprobe -v warning -show_streams out-short.ts | grep r_frame_rate=60/1
        ffprobe -v warning -show_streams out-123fps.mp4 | grep r_frame_rate=123/1

        # Check some per-frame properties
        ffprobe -v warning -select_streams v -show_frames out-123fps.mp4 | grep duration= > out-123fps.duration
        ffprobe -v warning -select_streams v -show_frames out-short.ts | grep duration= > out-short.duration
        diff -u test-123fps.duration out-123fps.duration
        # diff -u test-short.duration out-short.duration # Why does this fail???
        ffprobe -v warning -select_streams v -show_frames out-123fps.mp4 | grep pkt_pts= > out-123fps.pts
        ffprobe -v warning -select_streams v -show_frames out-short.ts | grep pkt_pts= > out-short.pts
        diff -u test-123fps.pts out-123fps.pts
        diff -u test-short.pts out-short.pts
    `
	run(cmd)
}

func TestTranscoder_FormatOptions(t *testing.T) {
	// Test combinations of VideoProfile.Format and TranscodeOptions.Muxer
	// The former takes precedence over the latter if set

	run, dir := setupTest(t)
	defer os.RemoveAll(dir)
	cmd := `
        cp "$1/../transcoder/test.ts" test.ts
    `
	run(cmd)

	// First, sanity check VideoProfile defaults
	for _, p := range VideoProfileLookup {
		if p.Format != FormatNone {
			t.Error("Default VideoProfile format not set to FormatNone")
		}
	}

	// If no format and no mux opts specified, should be based on file extension
	in := &TranscodeOptionsIn{Fname: dir + "/test.ts"}
	out := []TranscodeOptions{{
		Oname:        dir + "/test.flv",
		VideoEncoder: ComponentOptions{Name: "copy"},
		AudioEncoder: ComponentOptions{Name: "copy"},
	}}
	if out[0].Profile.Format != FormatNone {
		t.Error("Expected empty profile for output option")
	}
	_, err := Transcode3(in, out)
	if err != nil {
		t.Error(err)
	}
	cmd = `
        ffprobe -loglevel warning -show_format test.flv | grep format_name=flv
    `
	run(cmd)

	// If no format specified, should be based on given mux opts
	out[0].Oname = dir + "/actually_hls.flv" // sanity check extension ignored
	out[0].Muxer = ComponentOptions{Name: "hls", Opts: map[string]string{
		"hls_segment_filename": dir + "/test_segment_%d.ts",
	}}
	_, err = Transcode3(in, out)
	if err != nil {
		t.Error(err)
	}
	cmd = `
        # Check playlist
        ffprobe -loglevel warning -show_format actually_hls.flv | grep format_name=hls
        # Check that (copied) mpegts stream matches source
        ls -lha test_segment_*.ts | wc -l | grep 4 # sanity check four segments
        cat test_segment_*.ts > segment.ts
        ffprobe -loglevel warning -show_entries format=format_name,duration segment.ts > segment.out
        ffprobe -loglevel warning -show_entries format=format_name,duration test.ts > test.out
        diff -u segment.out test.out
        wc -l test.out | grep 4 # sanity check output file length
    `
	run(cmd)

	// If format *and* mux opts specified, should prefer format opts
	tsFmt := out[0]
	mp4Fmt := out[0]
	if tsFmt.Muxer.Name != "hls" || mp4Fmt.Muxer.Name != "hls" {
		t.Error("Sanity check failed; expected non-empty muxer format names")
	}
	tsFmt.Oname = dir + "/actually_mpegts.flv"
	tsFmt.Profile.Format = FormatMPEGTS
	mp4Fmt.Oname = dir + "/actually_mp4.flv"
	mp4Fmt.Profile.Format = FormatMP4
	out = []TranscodeOptions{tsFmt, mp4Fmt}
	_, err = Transcode3(in, out)
	if err != nil {
		t.Error(err)
	}
	cmd = `
        # mpegts should match original exactly.
        ffprobe -loglevel warning -show_entries format=format_name,duration actually_mpegts.flv > actually_mpegts.out

        # mp4 will be a bit different so construct manually
        ffprobe -loglevel warning -show_entries format=format_name,duration actually_mp4.flv > actually_mp4.out
		cat <<- EOF > expected_mp4.out
			[FORMAT]
			format_name=mov,mp4,m4a,3gp,3g2,mj2
			duration=8.033000
			[/FORMAT]
		EOF

        diff -u actually_mpegts.out test.out
        diff -u actually_mp4.out expected_mp4.out
    `
	run(cmd)

	// If format alone specified, use format regardless of file extension
	tsFmt.Muxer.Name = ""
	tsFmt.Oname = dir + "/actually_mpegts_2.flv"
	mp4Fmt.Muxer.Name = ""
	mp4Fmt.Oname = dir + "/actually_mp4_2.flv"
	out = []TranscodeOptions{tsFmt, mp4Fmt}
	_, err = Transcode3(in, out)
	if err != nil {
		t.Error(err)
	}
	cmd = `
        # mpegts should match original exactly.
        ffprobe -loglevel warning -show_entries format=format_name,duration actually_mpegts_2.flv > actually_mpegts_2.out

        # mp4 will be a bit different so construct manually
        ffprobe -loglevel warning -show_entries format=format_name,duration actually_mp4_2.flv > actually_mp4_2.out

        diff -u actually_mpegts_2.out test.out
        diff -u actually_mp4_2.out expected_mp4.out
    `
	run(cmd)

	// Check that the MP4 preset specifically has the moov atom at the beginning
	// Do this by checking for 'moov' within the first few bytes.

	// Also sanity check that a mp4 muxer by default does *not* contain moov
	// within the first few bytes
	out = []TranscodeOptions{{
		Oname:        dir + "/no_moov.mp4",
		VideoEncoder: ComponentOptions{Name: "copy"},
		AudioEncoder: ComponentOptions{Name: "copy"},
		Muxer:        ComponentOptions{Name: "mp4"},
	}}
	_, err = Transcode3(in, out)
	if err != nil {
		t.Error(err)
	}

	cmd = `
        # '6d 6f 6f 76' being ascii for 'moov' ; search for that
        xxd -p -g 0 -c 256 -l 128 actually_mp4.flv | grep 6d6f6f76

        # sanity check no moov at beginning by default
        ffprobe -loglevel warning -show_format no_moov.mp4 | grep format_name=mov,mp4
        ( xxd -p -g 0 -c 256 -l 128 no_moov.mp4 | grep 6d6f6f76 || echo "no moov found" )  | grep "no moov found"
    `
	run(cmd)

	// If invalid format specified, should error out
	out[0].Profile.Format = -1
	_, err = Transcode3(in, out)
	if err != ErrTranscoderFmt {
		t.Error("Did not get expected error with invalid format ", err)
	}
}

func TestTranscoder_IgnoreUnknown(t *testing.T) {
	run, dir := setupTest(t)
	defer os.RemoveAll(dir)
	cmd := `
        ffmpeg -i "$1/../transcoder/test.ts" -c copy -t 1 test.ts
        echo "data file" > data

        ffmpeg -loglevel verbose -i test.ts \
            -f  bin -i data  \
            -map 0:v:0 \
            -map 0:a:0 \
            -map 1:0 \
            -c copy \
            out.ts

        ffprobe -show_streams out.ts | grep codec_name > streams.out
        tee expected-streams.out <<-EOF
			codec_name=h264
			codec_name=aac
			codec_name=bin_data
			EOF
        diff -u expected-streams.out streams.out
    `
	run(cmd)
	in := &TranscodeOptionsIn{Fname: dir + "/out.ts"}
	out := []TranscodeOptions{{Oname: dir + "/transcoded.ts", Profile: P144p30fps16x9}}
	_, err := Transcode3(in, out)
	if err != nil {
		t.Error(err)
	}
	// transcoded output should ignore the unknown streams
	cmd = `
        ffprobe -show_streams transcoded.ts | grep codec_name > transcoded-streams.out
        tee transcoded-expected-streams.out <<-EOF
			codec_name=h264
			codec_name=aac
			EOF
        diff -u transcoded-expected-streams.out transcoded-streams.out
    `
	run(cmd)
}

func TestTranscoder_FramesSingle(t *testing.T) {
	wd, err := os.Getwd()
	require.NoError(t, err)
	fname := path.Join(wd, "..", "data", "singleframe.ts")
	outNames := []string{
		path.Join(wd, "..", "data", "singleframe-out-720.ts"),
		path.Join(wd, "..", "data", "singleframe-out-360.ts"),
		path.Join(wd, "..", "data", "singleframe-out-240.ts"),
	}
	// prof := P720p30fps16x9
	in := &TranscodeOptionsIn{Fname: fname}
	out := []TranscodeOptions{
		{Oname: outNames[0], Profile: P720p30fps16x9},
		{Oname: outNames[1], Profile: P360p30fps16x9},
		{Oname: outNames[2], Profile: P240p30fps16x9},
	}
	res, err := Transcode3(in, out)
	require.NoError(t, err)
	for i := 0; i < len(outNames); i++ {
		outInfo, err := os.Stat(outNames[i])
		if os.IsNotExist(err) {
			t.Error(err)
		} else {
			defer os.Remove(outNames[i])
		}
		require.NotEqual(t, outInfo.Size(), 0, "must produce output %s", outNames[i])
		require.Equal(t, res.Encoded[i].Frames, 1, "must produce single frame in output %s", outNames[i])
	}
}

func TestTranscoder_GetCodecInfo(t *testing.T) {
	wd, err := os.Getwd()
	if err != nil {
		t.Fatal(err)
	}
	fname := path.Join(wd, "..", "data", "zero-frame.ts")
	status, acodec, vcodec, pixelFormat, err := GetCodecInfo(fname)
	isZeroFrame := status == CodecStatusNeedsBypass
	fmt.Printf("zero-frame.ts %t %s %s %d %v\n", isZeroFrame, acodec, vcodec, pixelFormat, err)
	if isZeroFrame != true {
		t.Errorf("Expecting true, got %v fname=%s", isZeroFrame, fname)
	}
	data, err := ioutil.ReadFile(fname)
	if err != nil {
		t.Error(err)
	}
	status, acodec, vcodec, pixelFormat, err = GetCodecInfoBytes(data)
	isZeroFrame = status == CodecStatusNeedsBypass
	fmt.Printf("zero-frame.ts %t %s %s %d %v\n", isZeroFrame, acodec, vcodec, pixelFormat, err)
	if err != nil {
		t.Error(err)
	}
	if isZeroFrame != true {
		t.Errorf("Expecting true, got %v fname=%s", isZeroFrame, fname)
	}
	_, err = HasZeroVideoFrameBytes(nil)
	if err != ErrEmptyData {
		t.Errorf("Unexpected error %v", err)
	}
	fname = path.Join(wd, "..", "data", "bunny.mp4")
	status, acodec, vcodec, pixelFormat, err = GetCodecInfo(fname)
	isZeroFrame = status == CodecStatusNeedsBypass
	fmt.Printf("bunny.mp4 %t %s %s %d %v\n", isZeroFrame, acodec, vcodec, pixelFormat, err)
	if isZeroFrame != false {
		t.Errorf("Expecting false, got %v fname=%s", isZeroFrame, fname)
	}
	assert.Equal(t, "h264", vcodec)
	assert.Equal(t, "aac", acodec)
}

func TestTranscoder_ZeroFrameLongBadSegment(t *testing.T) {
	badSegment := make([]byte, 16*1024*1024)
	res, err := HasZeroVideoFrameBytes(badSegment)
	if err != nil {
		t.Error(err)
	}
	if res {
		t.Errorf("Expecting false, got %v", res)
	}
}

func TestTranscoder_Clip(t *testing.T) {
	_, dir := setupTest(t)
	defer os.RemoveAll(dir)

	// If no format and no mux opts specified, should be based on file extension
	in := &TranscodeOptionsIn{Fname: "../transcoder/test.ts"}
	P144p30fps16x9 := P144p30fps16x9
	P144p30fps16x9.Framerate = 0
	out := []TranscodeOptions{{
		Profile: P144p30fps16x9,
		Oname:   dir + "/test_0.mp4",
		// Oname: "./test_0.mp4",
		From: time.Second,
		To:   3 * time.Second,
	}}
	res, err := Transcode3(in, out)
	require.NoError(t, err)
	if err != nil {
		t.Error(err)
	}
	assert.Equal(t, 480, res.Decoded.Frames)
	assert.Equal(t, int64(442368000), res.Decoded.Pixels)
	assert.Equal(t, 120, res.Encoded[0].Frames)
	assert.Equal(t, int64(4423680), res.Encoded[0].Pixels)
<<<<<<< HEAD

	//cmd := `
	//	# hardcode some checks for now. TODO make relative to source.
	//	ffprobe -loglevel warning -select_streams v -show_streams -count_frames test_0.mp4 > test.out
	//	grep start_pts=0 test.out
	//	grep start_time=0.000000 test.out
	//	grep duration=2.000667 test.out
	//	grep duration_ts=180060 test.out
	//	grep nb_read_frames=120 test.out
	//`
	//run(cmd)
=======
>>>>>>> c1b78a46
}

func TestTranscoder_Clip2(t *testing.T) {
	_, dir := setupTest(t)
	defer os.RemoveAll(dir)

	// If no format and no mux opts specified, should be based on file extension
	in := &TranscodeOptionsIn{Fname: "../transcoder/test.ts"}
	P144p30fps16x9 := P144p30fps16x9
	P144p30fps16x9.GOP = 5 * time.Second
	P144p30fps16x9.Framerate = 120
	out := []TranscodeOptions{{
		Profile: P144p30fps16x9,
		Oname:   dir + "/test_0.mp4",
		// Oname: "./test_1.mp4",
		From: time.Second,
		To:   6 * time.Second,
	}}
	res, err := Transcode3(in, out)
	require.NoError(t, err)
	if err != nil {
		t.Error(err)
	}
	assert.Equal(t, 480, res.Decoded.Frames)
	assert.Equal(t, int64(442368000), res.Decoded.Pixels)
	assert.Equal(t, 601, res.Encoded[0].Frames)
	assert.Equal(t, int64(22155264), res.Encoded[0].Pixels)
<<<<<<< HEAD

	//cmd := `
	//	# hardcode some checks for now. TODO make relative to source.
	//	ffprobe -loglevel warning -select_streams v -show_streams -count_frames test_0.mp4 > test.out
	//	grep start_pts=15867 test.out
	//	grep start_time=1.033008 test.out
	//	grep duration=5.008333 test.out
	//	grep duration_ts=76928 test.out
	//	grep nb_read_frames=601 test.out
	//
	//	# check that we have two keyframes
	//	ffprobe -loglevel warning -hide_banner -show_frames test_0.mp4 | grep pict_type=I -c | grep 2
	//	# check indexes of keyframes
	//	ffprobe -loglevel warning -hide_banner -show_frames -show_entries frame=pict_type -of csv test_0.mp4 | grep -n "frame,I" | cut -d ':' -f 1 | awk 'BEGIN{ORS=":"} {print}' | grep '1:602:'
	//`
	//run(cmd)
=======
>>>>>>> c1b78a46
}<|MERGE_RESOLUTION|>--- conflicted
+++ resolved
@@ -1810,20 +1810,6 @@
 	assert.Equal(t, int64(442368000), res.Decoded.Pixels)
 	assert.Equal(t, 120, res.Encoded[0].Frames)
 	assert.Equal(t, int64(4423680), res.Encoded[0].Pixels)
-<<<<<<< HEAD
-
-	//cmd := `
-	//	# hardcode some checks for now. TODO make relative to source.
-	//	ffprobe -loglevel warning -select_streams v -show_streams -count_frames test_0.mp4 > test.out
-	//	grep start_pts=0 test.out
-	//	grep start_time=0.000000 test.out
-	//	grep duration=2.000667 test.out
-	//	grep duration_ts=180060 test.out
-	//	grep nb_read_frames=120 test.out
-	//`
-	//run(cmd)
-=======
->>>>>>> c1b78a46
 }
 
 func TestTranscoder_Clip2(t *testing.T) {
@@ -1851,23 +1837,4 @@
 	assert.Equal(t, int64(442368000), res.Decoded.Pixels)
 	assert.Equal(t, 601, res.Encoded[0].Frames)
 	assert.Equal(t, int64(22155264), res.Encoded[0].Pixels)
-<<<<<<< HEAD
-
-	//cmd := `
-	//	# hardcode some checks for now. TODO make relative to source.
-	//	ffprobe -loglevel warning -select_streams v -show_streams -count_frames test_0.mp4 > test.out
-	//	grep start_pts=15867 test.out
-	//	grep start_time=1.033008 test.out
-	//	grep duration=5.008333 test.out
-	//	grep duration_ts=76928 test.out
-	//	grep nb_read_frames=601 test.out
-	//
-	//	# check that we have two keyframes
-	//	ffprobe -loglevel warning -hide_banner -show_frames test_0.mp4 | grep pict_type=I -c | grep 2
-	//	# check indexes of keyframes
-	//	ffprobe -loglevel warning -hide_banner -show_frames -show_entries frame=pict_type -of csv test_0.mp4 | grep -n "frame,I" | cut -d ':' -f 1 | awk 'BEGIN{ORS=":"} {print}' | grep '1:602:'
-	//`
-	//run(cmd)
-=======
->>>>>>> c1b78a46
 }