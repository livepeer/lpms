/*
 * VDA HW acceleration
 *
 * copyright (c) 2011 Sebastien Zwickert
 *
 * This file is part of FFmpeg.
 *
 * FFmpeg is free software; you can redistribute it and/or
 * modify it under the terms of the GNU Lesser General Public
 * License as published by the Free Software Foundation; either
 * version 2.1 of the License, or (at your option) any later version.
 *
 * FFmpeg is distributed in the hope that it will be useful,
 * but WITHOUT ANY WARRANTY; without even the implied warranty of
 * MERCHANTABILITY or FITNESS FOR A PARTICULAR PURPOSE.  See the GNU
 * Lesser General Public License for more details.
 *
 * You should have received a copy of the GNU Lesser General Public
 * License along with FFmpeg; if not, write to the Free Software
 * Foundation, Inc., 51 Franklin Street, Fifth Floor, Boston, MA 02110-1301 USA
 */

#ifndef AVCODEC_VDA_H
#define AVCODEC_VDA_H

/**
 * @file
 * @ingroup lavc_codec_hwaccel_vda
 * Public libavcodec VDA header.
 */

<<<<<<< HEAD
=======
#include "libavcodec/avcodec.h"
#include "libavcodec/version.h"

>>>>>>> 67afcefb
#include <stdint.h>

// emmintrin.h is unable to compile with -std=c99 -Werror=missing-prototypes
// http://openradar.appspot.com/8026390
#undef __GNUC_STDC_INLINE__

#define Picture QuickdrawPicture
#include <VideoDecodeAcceleration/VDADecoder.h>
#undef Picture

#include "libavcodec/version.h"

// extra flags not defined in VDADecoder.h
enum {
    kVDADecodeInfo_Asynchronous = 1UL << 0,
    kVDADecodeInfo_FrameDropped = 1UL << 1
};

/**
 * @defgroup lavc_codec_hwaccel_vda VDA
 * @ingroup lavc_codec_hwaccel
 *
 * @{
 */

/**
 * This structure is used to provide the necessary configurations and data
 * to the VDA FFmpeg HWAccel implementation.
 *
 * The application must make it available as AVCodecContext.hwaccel_context.
 */
struct vda_context {
    /**
     * VDA decoder object.
     *
     * - encoding: unused
     * - decoding: Set/Unset by libavcodec.
     */
    VDADecoder          decoder;

    /**
     * The Core Video pixel buffer that contains the current image data.
     *
     * encoding: unused
     * decoding: Set by libavcodec. Unset by user.
     */
    CVPixelBufferRef    cv_buffer;

    /**
     * Use the hardware decoder in synchronous mode.
     *
     * encoding: unused
     * decoding: Set by user.
     */
    int                 use_sync_decoding;

    /**
     * The frame width.
     *
     * - encoding: unused
     * - decoding: Set/Unset by user.
     */
    int                 width;

    /**
     * The frame height.
     *
     * - encoding: unused
     * - decoding: Set/Unset by user.
     */
    int                 height;

    /**
     * The frame format.
     *
     * - encoding: unused
     * - decoding: Set/Unset by user.
     */
    int                 format;

    /**
     * The pixel format for output image buffers.
     *
     * - encoding: unused
     * - decoding: Set/Unset by user.
     */
    OSType              cv_pix_fmt_type;

    /**
     * unused
     */
    uint8_t             *priv_bitstream;

    /**
     * unused
     */
    int                 priv_bitstream_size;

    /**
     * unused
     */
    int                 priv_allocated_size;

    /**
     * Use av_buffer to manage buffer.
     * When the flag is set, the CVPixelBuffers returned by the decoder will
     * be released automatically, so you have to retain them if necessary.
     * Not setting this flag may cause memory leak.
     *
     * encoding: unused
     * decoding: Set by user.
     */
    int                 use_ref_buffer;
};

/** Create the video decoder. */
int ff_vda_create_decoder(struct vda_context *vda_ctx,
                          uint8_t *extradata,
                          int extradata_size);

/** Destroy the video decoder. */
int ff_vda_destroy_decoder(struct vda_context *vda_ctx);

/**
 * This struct holds all the information that needs to be passed
 * between the caller and libavcodec for initializing VDA decoding.
 * Its size is not a part of the public ABI, it must be allocated with
 * av_vda_alloc_context() and freed with av_free().
 */
typedef struct AVVDAContext {
    /**
     * VDA decoder object. Created and freed by the caller.
     */
    VDADecoder decoder;

    /**
     * The output callback that must be passed to VDADecoderCreate.
     * Set by av_vda_alloc_context().
     */
    VDADecoderOutputCallback output_callback;
} AVVDAContext;

/**
 * Allocate and initialize a VDA context.
 *
 * This function should be called from the get_format() callback when the caller
 * selects the AV_PIX_FMT_VDA format. The caller must then create the decoder
 * object (using the output callback provided by libavcodec) that will be used
 * for VDA-accelerated decoding.
 *
 * When decoding with VDA is finished, the caller must destroy the decoder
 * object and free the VDA context using av_free().
 *
 * @return the newly allocated context or NULL on failure
 */
AVVDAContext *av_vda_alloc_context(void);

/**
 * This is a convenience function that creates and sets up the VDA context using
 * an internal implementation.
 *
 * @param avctx the corresponding codec context
 *
 * @return >= 0 on success, a negative AVERROR code on failure
 */
int av_vda_default_init(AVCodecContext *avctx);

/**
 * This function must be called to free the VDA context initialized with
 * av_vda_default_init().
 *
 * @param avctx the corresponding codec context
 */
void av_vda_default_free(AVCodecContext *avctx);

/**
 * @}
 */

#endif /* AVCODEC_VDA_H */<|MERGE_RESOLUTION|>--- conflicted
+++ resolved
@@ -29,12 +29,8 @@
  * Public libavcodec VDA header.
  */
 
-<<<<<<< HEAD
-=======
 #include "libavcodec/avcodec.h"
-#include "libavcodec/version.h"
-
->>>>>>> 67afcefb
+
 #include <stdint.h>
 
 // emmintrin.h is unable to compile with -std=c99 -Werror=missing-prototypes
