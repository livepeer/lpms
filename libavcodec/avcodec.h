/*
 * copyright (c) 2001 Fabrice Bellard
 *
 * This file is part of FFmpeg.
 *
 * FFmpeg is free software; you can redistribute it and/or
 * modify it under the terms of the GNU Lesser General Public
 * License as published by the Free Software Foundation; either
 * version 2.1 of the License, or (at your option) any later version.
 *
 * FFmpeg is distributed in the hope that it will be useful,
 * but WITHOUT ANY WARRANTY; without even the implied warranty of
 * MERCHANTABILITY or FITNESS FOR A PARTICULAR PURPOSE.  See the GNU
 * Lesser General Public License for more details.
 *
 * You should have received a copy of the GNU Lesser General Public
 * License along with FFmpeg; if not, write to the Free Software
 * Foundation, Inc., 51 Franklin Street, Fifth Floor, Boston, MA 02110-1301 USA
 */

#ifndef AVCODEC_AVCODEC_H
#define AVCODEC_AVCODEC_H

/**
 * @file
 * @ingroup libavc
 * Libavcodec external API header
 */

#include <errno.h>
#include "libavutil/samplefmt.h"
#include "libavutil/attributes.h"
#include "libavutil/avutil.h"
#include "libavutil/buffer.h"
#include "libavutil/cpu.h"
#include "libavutil/channel_layout.h"
#include "libavutil/dict.h"
#include "libavutil/frame.h"
#include "libavutil/log.h"
#include "libavutil/pixfmt.h"
#include "libavutil/rational.h"

#include "version.h"

/**
 * @defgroup libavc Encoding/Decoding Library
 * @{
 *
 * @defgroup lavc_decoding Decoding
 * @{
 * @}
 *
 * @defgroup lavc_encoding Encoding
 * @{
 * @}
 *
 * @defgroup lavc_codec Codecs
 * @{
 * @defgroup lavc_codec_native Native Codecs
 * @{
 * @}
 * @defgroup lavc_codec_wrappers External library wrappers
 * @{
 * @}
 * @defgroup lavc_codec_hwaccel Hardware Accelerators bridge
 * @{
 * @}
 * @}
 * @defgroup lavc_internal Internal
 * @{
 * @}
 * @}
 *
 */

/**
 * @defgroup lavc_core Core functions/structures.
 * @ingroup libavc
 *
 * Basic definitions, functions for querying libavcodec capabilities,
 * allocating core structures, etc.
 * @{
 */


/**
 * Identify the syntax and semantics of the bitstream.
 * The principle is roughly:
 * Two decoders with the same ID can decode the same streams.
 * Two encoders with the same ID can encode compatible streams.
 * There may be slight deviations from the principle due to implementation
 * details.
 *
 * If you add a codec ID to this list, add it so that
 * 1. no value of a existing codec ID changes (that would break ABI),
 * 2. it is as close as possible to similar codecs
 *
 * After adding new codec IDs, do not forget to add an entry to the codec
 * descriptor list and bump libavcodec minor version.
 */
enum AVCodecID {
    AV_CODEC_ID_NONE,

    /* video codecs */
    AV_CODEC_ID_MPEG1VIDEO,
    AV_CODEC_ID_MPEG2VIDEO, ///< preferred ID for MPEG-1/2 video decoding
#if FF_API_XVMC
    AV_CODEC_ID_MPEG2VIDEO_XVMC,
#endif /* FF_API_XVMC */
    AV_CODEC_ID_H261,
    AV_CODEC_ID_H263,
    AV_CODEC_ID_RV10,
    AV_CODEC_ID_RV20,
    AV_CODEC_ID_MJPEG,
    AV_CODEC_ID_MJPEGB,
    AV_CODEC_ID_LJPEG,
    AV_CODEC_ID_SP5X,
    AV_CODEC_ID_JPEGLS,
    AV_CODEC_ID_MPEG4,
    AV_CODEC_ID_RAWVIDEO,
    AV_CODEC_ID_MSMPEG4V1,
    AV_CODEC_ID_MSMPEG4V2,
    AV_CODEC_ID_MSMPEG4V3,
    AV_CODEC_ID_WMV1,
    AV_CODEC_ID_WMV2,
    AV_CODEC_ID_H263P,
    AV_CODEC_ID_H263I,
    AV_CODEC_ID_FLV1,
    AV_CODEC_ID_SVQ1,
    AV_CODEC_ID_SVQ3,
    AV_CODEC_ID_DVVIDEO,
    AV_CODEC_ID_HUFFYUV,
    AV_CODEC_ID_CYUV,
    AV_CODEC_ID_H264,
    AV_CODEC_ID_INDEO3,
    AV_CODEC_ID_VP3,
    AV_CODEC_ID_THEORA,
    AV_CODEC_ID_ASV1,
    AV_CODEC_ID_ASV2,
    AV_CODEC_ID_FFV1,
    AV_CODEC_ID_4XM,
    AV_CODEC_ID_VCR1,
    AV_CODEC_ID_CLJR,
    AV_CODEC_ID_MDEC,
    AV_CODEC_ID_ROQ,
    AV_CODEC_ID_INTERPLAY_VIDEO,
    AV_CODEC_ID_XAN_WC3,
    AV_CODEC_ID_XAN_WC4,
    AV_CODEC_ID_RPZA,
    AV_CODEC_ID_CINEPAK,
    AV_CODEC_ID_WS_VQA,
    AV_CODEC_ID_MSRLE,
    AV_CODEC_ID_MSVIDEO1,
    AV_CODEC_ID_IDCIN,
    AV_CODEC_ID_8BPS,
    AV_CODEC_ID_SMC,
    AV_CODEC_ID_FLIC,
    AV_CODEC_ID_TRUEMOTION1,
    AV_CODEC_ID_VMDVIDEO,
    AV_CODEC_ID_MSZH,
    AV_CODEC_ID_ZLIB,
    AV_CODEC_ID_QTRLE,
    AV_CODEC_ID_TSCC,
    AV_CODEC_ID_ULTI,
    AV_CODEC_ID_QDRAW,
    AV_CODEC_ID_VIXL,
    AV_CODEC_ID_QPEG,
    AV_CODEC_ID_PNG,
    AV_CODEC_ID_PPM,
    AV_CODEC_ID_PBM,
    AV_CODEC_ID_PGM,
    AV_CODEC_ID_PGMYUV,
    AV_CODEC_ID_PAM,
    AV_CODEC_ID_FFVHUFF,
    AV_CODEC_ID_RV30,
    AV_CODEC_ID_RV40,
    AV_CODEC_ID_VC1,
    AV_CODEC_ID_WMV3,
    AV_CODEC_ID_LOCO,
    AV_CODEC_ID_WNV1,
    AV_CODEC_ID_AASC,
    AV_CODEC_ID_INDEO2,
    AV_CODEC_ID_FRAPS,
    AV_CODEC_ID_TRUEMOTION2,
    AV_CODEC_ID_BMP,
    AV_CODEC_ID_CSCD,
    AV_CODEC_ID_MMVIDEO,
    AV_CODEC_ID_ZMBV,
    AV_CODEC_ID_AVS,
    AV_CODEC_ID_SMACKVIDEO,
    AV_CODEC_ID_NUV,
    AV_CODEC_ID_KMVC,
    AV_CODEC_ID_FLASHSV,
    AV_CODEC_ID_CAVS,
    AV_CODEC_ID_JPEG2000,
    AV_CODEC_ID_VMNC,
    AV_CODEC_ID_VP5,
    AV_CODEC_ID_VP6,
    AV_CODEC_ID_VP6F,
    AV_CODEC_ID_TARGA,
    AV_CODEC_ID_DSICINVIDEO,
    AV_CODEC_ID_TIERTEXSEQVIDEO,
    AV_CODEC_ID_TIFF,
    AV_CODEC_ID_GIF,
    AV_CODEC_ID_DXA,
    AV_CODEC_ID_DNXHD,
    AV_CODEC_ID_THP,
    AV_CODEC_ID_SGI,
    AV_CODEC_ID_C93,
    AV_CODEC_ID_BETHSOFTVID,
    AV_CODEC_ID_PTX,
    AV_CODEC_ID_TXD,
    AV_CODEC_ID_VP6A,
    AV_CODEC_ID_AMV,
    AV_CODEC_ID_VB,
    AV_CODEC_ID_PCX,
    AV_CODEC_ID_SUNRAST,
    AV_CODEC_ID_INDEO4,
    AV_CODEC_ID_INDEO5,
    AV_CODEC_ID_MIMIC,
    AV_CODEC_ID_RL2,
    AV_CODEC_ID_ESCAPE124,
    AV_CODEC_ID_DIRAC,
    AV_CODEC_ID_BFI,
    AV_CODEC_ID_CMV,
    AV_CODEC_ID_MOTIONPIXELS,
    AV_CODEC_ID_TGV,
    AV_CODEC_ID_TGQ,
    AV_CODEC_ID_TQI,
    AV_CODEC_ID_AURA,
    AV_CODEC_ID_AURA2,
    AV_CODEC_ID_V210X,
    AV_CODEC_ID_TMV,
    AV_CODEC_ID_V210,
    AV_CODEC_ID_DPX,
    AV_CODEC_ID_MAD,
    AV_CODEC_ID_FRWU,
    AV_CODEC_ID_FLASHSV2,
    AV_CODEC_ID_CDGRAPHICS,
    AV_CODEC_ID_R210,
    AV_CODEC_ID_ANM,
    AV_CODEC_ID_BINKVIDEO,
    AV_CODEC_ID_IFF_ILBM,
#define AV_CODEC_ID_IFF_BYTERUN1 AV_CODEC_ID_IFF_ILBM
    AV_CODEC_ID_KGV1,
    AV_CODEC_ID_YOP,
    AV_CODEC_ID_VP8,
    AV_CODEC_ID_PICTOR,
    AV_CODEC_ID_ANSI,
    AV_CODEC_ID_A64_MULTI,
    AV_CODEC_ID_A64_MULTI5,
    AV_CODEC_ID_R10K,
    AV_CODEC_ID_MXPEG,
    AV_CODEC_ID_LAGARITH,
    AV_CODEC_ID_PRORES,
    AV_CODEC_ID_JV,
    AV_CODEC_ID_DFA,
    AV_CODEC_ID_WMV3IMAGE,
    AV_CODEC_ID_VC1IMAGE,
    AV_CODEC_ID_UTVIDEO,
    AV_CODEC_ID_BMV_VIDEO,
    AV_CODEC_ID_VBLE,
    AV_CODEC_ID_DXTORY,
    AV_CODEC_ID_V410,
    AV_CODEC_ID_XWD,
    AV_CODEC_ID_CDXL,
    AV_CODEC_ID_XBM,
    AV_CODEC_ID_ZEROCODEC,
    AV_CODEC_ID_MSS1,
    AV_CODEC_ID_MSA1,
    AV_CODEC_ID_TSCC2,
    AV_CODEC_ID_MTS2,
    AV_CODEC_ID_CLLC,
    AV_CODEC_ID_MSS2,
    AV_CODEC_ID_VP9,
    AV_CODEC_ID_AIC,
    AV_CODEC_ID_ESCAPE130,
    AV_CODEC_ID_G2M,
    AV_CODEC_ID_WEBP,
    AV_CODEC_ID_HNM4_VIDEO,
    AV_CODEC_ID_HEVC,
#define AV_CODEC_ID_H265 AV_CODEC_ID_HEVC
    AV_CODEC_ID_FIC,
    AV_CODEC_ID_ALIAS_PIX,
    AV_CODEC_ID_BRENDER_PIX,
    AV_CODEC_ID_PAF_VIDEO,
    AV_CODEC_ID_EXR,
    AV_CODEC_ID_VP7,
    AV_CODEC_ID_SANM,
    AV_CODEC_ID_SGIRLE,
    AV_CODEC_ID_MVC1,
    AV_CODEC_ID_MVC2,
    AV_CODEC_ID_HQX,
    AV_CODEC_ID_TDSC,
    AV_CODEC_ID_HQ_HQA,
    AV_CODEC_ID_HAP,
    AV_CODEC_ID_DDS,
    AV_CODEC_ID_DXV,
    AV_CODEC_ID_SCREENPRESSO,
    AV_CODEC_ID_RSCC,

    AV_CODEC_ID_Y41P = 0x8000,
    AV_CODEC_ID_AVRP,
    AV_CODEC_ID_012V,
    AV_CODEC_ID_AVUI,
    AV_CODEC_ID_AYUV,
    AV_CODEC_ID_TARGA_Y216,
    AV_CODEC_ID_V308,
    AV_CODEC_ID_V408,
    AV_CODEC_ID_YUV4,
    AV_CODEC_ID_AVRN,
    AV_CODEC_ID_CPIA,
    AV_CODEC_ID_XFACE,
    AV_CODEC_ID_SNOW,
    AV_CODEC_ID_SMVJPEG,
    AV_CODEC_ID_APNG,
    AV_CODEC_ID_DAALA,

    /* various PCM "codecs" */
    AV_CODEC_ID_FIRST_AUDIO = 0x10000,     ///< A dummy id pointing at the start of audio codecs
    AV_CODEC_ID_PCM_S16LE = 0x10000,
    AV_CODEC_ID_PCM_S16BE,
    AV_CODEC_ID_PCM_U16LE,
    AV_CODEC_ID_PCM_U16BE,
    AV_CODEC_ID_PCM_S8,
    AV_CODEC_ID_PCM_U8,
    AV_CODEC_ID_PCM_MULAW,
    AV_CODEC_ID_PCM_ALAW,
    AV_CODEC_ID_PCM_S32LE,
    AV_CODEC_ID_PCM_S32BE,
    AV_CODEC_ID_PCM_U32LE,
    AV_CODEC_ID_PCM_U32BE,
    AV_CODEC_ID_PCM_S24LE,
    AV_CODEC_ID_PCM_S24BE,
    AV_CODEC_ID_PCM_U24LE,
    AV_CODEC_ID_PCM_U24BE,
    AV_CODEC_ID_PCM_S24DAUD,
    AV_CODEC_ID_PCM_ZORK,
    AV_CODEC_ID_PCM_S16LE_PLANAR,
    AV_CODEC_ID_PCM_DVD,
    AV_CODEC_ID_PCM_F32BE,
    AV_CODEC_ID_PCM_F32LE,
    AV_CODEC_ID_PCM_F64BE,
    AV_CODEC_ID_PCM_F64LE,
    AV_CODEC_ID_PCM_BLURAY,
    AV_CODEC_ID_PCM_LXF,
    AV_CODEC_ID_S302M,
    AV_CODEC_ID_PCM_S8_PLANAR,
    AV_CODEC_ID_PCM_S24LE_PLANAR,
    AV_CODEC_ID_PCM_S32LE_PLANAR,
    AV_CODEC_ID_PCM_S16BE_PLANAR,
    /* new PCM "codecs" should be added right below this line starting with
     * an explicit value of for example 0x10800
     */

    /* various ADPCM codecs */
    AV_CODEC_ID_ADPCM_IMA_QT = 0x11000,
    AV_CODEC_ID_ADPCM_IMA_WAV,
    AV_CODEC_ID_ADPCM_IMA_DK3,
    AV_CODEC_ID_ADPCM_IMA_DK4,
    AV_CODEC_ID_ADPCM_IMA_WS,
    AV_CODEC_ID_ADPCM_IMA_SMJPEG,
    AV_CODEC_ID_ADPCM_MS,
    AV_CODEC_ID_ADPCM_4XM,
    AV_CODEC_ID_ADPCM_XA,
    AV_CODEC_ID_ADPCM_ADX,
    AV_CODEC_ID_ADPCM_EA,
    AV_CODEC_ID_ADPCM_G726,
    AV_CODEC_ID_ADPCM_CT,
    AV_CODEC_ID_ADPCM_SWF,
    AV_CODEC_ID_ADPCM_YAMAHA,
    AV_CODEC_ID_ADPCM_SBPRO_4,
    AV_CODEC_ID_ADPCM_SBPRO_3,
    AV_CODEC_ID_ADPCM_SBPRO_2,
    AV_CODEC_ID_ADPCM_THP,
    AV_CODEC_ID_ADPCM_IMA_AMV,
    AV_CODEC_ID_ADPCM_EA_R1,
    AV_CODEC_ID_ADPCM_EA_R3,
    AV_CODEC_ID_ADPCM_EA_R2,
    AV_CODEC_ID_ADPCM_IMA_EA_SEAD,
    AV_CODEC_ID_ADPCM_IMA_EA_EACS,
    AV_CODEC_ID_ADPCM_EA_XAS,
    AV_CODEC_ID_ADPCM_EA_MAXIS_XA,
    AV_CODEC_ID_ADPCM_IMA_ISS,
    AV_CODEC_ID_ADPCM_G722,
    AV_CODEC_ID_ADPCM_IMA_APC,
    AV_CODEC_ID_ADPCM_VIMA,
#if FF_API_VIMA_DECODER
    AV_CODEC_ID_VIMA = AV_CODEC_ID_ADPCM_VIMA,
#endif

    AV_CODEC_ID_ADPCM_AFC = 0x11800,
    AV_CODEC_ID_ADPCM_IMA_OKI,
    AV_CODEC_ID_ADPCM_DTK,
    AV_CODEC_ID_ADPCM_IMA_RAD,
    AV_CODEC_ID_ADPCM_G726LE,
    AV_CODEC_ID_ADPCM_THP_LE,
    AV_CODEC_ID_ADPCM_PSX,
    AV_CODEC_ID_ADPCM_AICA,

    /* AMR */
    AV_CODEC_ID_AMR_NB = 0x12000,
    AV_CODEC_ID_AMR_WB,

    /* RealAudio codecs*/
    AV_CODEC_ID_RA_144 = 0x13000,
    AV_CODEC_ID_RA_288,

    /* various DPCM codecs */
    AV_CODEC_ID_ROQ_DPCM = 0x14000,
    AV_CODEC_ID_INTERPLAY_DPCM,
    AV_CODEC_ID_XAN_DPCM,
    AV_CODEC_ID_SOL_DPCM,

    AV_CODEC_ID_SDX2_DPCM = 0x14800,

    /* audio codecs */
    AV_CODEC_ID_MP2 = 0x15000,
    AV_CODEC_ID_MP3, ///< preferred ID for decoding MPEG audio layer 1, 2 or 3
    AV_CODEC_ID_AAC,
    AV_CODEC_ID_AC3,
    AV_CODEC_ID_DTS,
    AV_CODEC_ID_VORBIS,
    AV_CODEC_ID_DVAUDIO,
    AV_CODEC_ID_WMAV1,
    AV_CODEC_ID_WMAV2,
    AV_CODEC_ID_MACE3,
    AV_CODEC_ID_MACE6,
    AV_CODEC_ID_VMDAUDIO,
    AV_CODEC_ID_FLAC,
    AV_CODEC_ID_MP3ADU,
    AV_CODEC_ID_MP3ON4,
    AV_CODEC_ID_SHORTEN,
    AV_CODEC_ID_ALAC,
    AV_CODEC_ID_WESTWOOD_SND1,
    AV_CODEC_ID_GSM, ///< as in Berlin toast format
    AV_CODEC_ID_QDM2,
    AV_CODEC_ID_COOK,
    AV_CODEC_ID_TRUESPEECH,
    AV_CODEC_ID_TTA,
    AV_CODEC_ID_SMACKAUDIO,
    AV_CODEC_ID_QCELP,
    AV_CODEC_ID_WAVPACK,
    AV_CODEC_ID_DSICINAUDIO,
    AV_CODEC_ID_IMC,
    AV_CODEC_ID_MUSEPACK7,
    AV_CODEC_ID_MLP,
    AV_CODEC_ID_GSM_MS, /* as found in WAV */
    AV_CODEC_ID_ATRAC3,
#if FF_API_VOXWARE
    AV_CODEC_ID_VOXWARE,
#endif
    AV_CODEC_ID_APE,
    AV_CODEC_ID_NELLYMOSER,
    AV_CODEC_ID_MUSEPACK8,
    AV_CODEC_ID_SPEEX,
    AV_CODEC_ID_WMAVOICE,
    AV_CODEC_ID_WMAPRO,
    AV_CODEC_ID_WMALOSSLESS,
    AV_CODEC_ID_ATRAC3P,
    AV_CODEC_ID_EAC3,
    AV_CODEC_ID_SIPR,
    AV_CODEC_ID_MP1,
    AV_CODEC_ID_TWINVQ,
    AV_CODEC_ID_TRUEHD,
    AV_CODEC_ID_MP4ALS,
    AV_CODEC_ID_ATRAC1,
    AV_CODEC_ID_BINKAUDIO_RDFT,
    AV_CODEC_ID_BINKAUDIO_DCT,
    AV_CODEC_ID_AAC_LATM,
    AV_CODEC_ID_QDMC,
    AV_CODEC_ID_CELT,
    AV_CODEC_ID_G723_1,
    AV_CODEC_ID_G729,
    AV_CODEC_ID_8SVX_EXP,
    AV_CODEC_ID_8SVX_FIB,
    AV_CODEC_ID_BMV_AUDIO,
    AV_CODEC_ID_RALF,
    AV_CODEC_ID_IAC,
    AV_CODEC_ID_ILBC,
    AV_CODEC_ID_OPUS,
    AV_CODEC_ID_COMFORT_NOISE,
    AV_CODEC_ID_TAK,
    AV_CODEC_ID_METASOUND,
    AV_CODEC_ID_PAF_AUDIO,
    AV_CODEC_ID_ON2AVC,
    AV_CODEC_ID_DSS_SP,

    AV_CODEC_ID_FFWAVESYNTH = 0x15800,
    AV_CODEC_ID_SONIC,
    AV_CODEC_ID_SONIC_LS,
    AV_CODEC_ID_EVRC,
    AV_CODEC_ID_SMV,
    AV_CODEC_ID_DSD_LSBF,
    AV_CODEC_ID_DSD_MSBF,
    AV_CODEC_ID_DSD_LSBF_PLANAR,
    AV_CODEC_ID_DSD_MSBF_PLANAR,
    AV_CODEC_ID_4GV,
    AV_CODEC_ID_INTERPLAY_ACM,
    AV_CODEC_ID_XMA1,
    AV_CODEC_ID_XMA2,

    /* subtitle codecs */
    AV_CODEC_ID_FIRST_SUBTITLE = 0x17000,          ///< A dummy ID pointing at the start of subtitle codecs.
    AV_CODEC_ID_DVD_SUBTITLE = 0x17000,
    AV_CODEC_ID_DVB_SUBTITLE,
    AV_CODEC_ID_TEXT,  ///< raw UTF-8 text
    AV_CODEC_ID_XSUB,
    AV_CODEC_ID_SSA,
    AV_CODEC_ID_MOV_TEXT,
    AV_CODEC_ID_HDMV_PGS_SUBTITLE,
    AV_CODEC_ID_DVB_TELETEXT,
    AV_CODEC_ID_SRT,

    AV_CODEC_ID_MICRODVD   = 0x17800,
    AV_CODEC_ID_EIA_608,
    AV_CODEC_ID_JACOSUB,
    AV_CODEC_ID_SAMI,
    AV_CODEC_ID_REALTEXT,
    AV_CODEC_ID_STL,
    AV_CODEC_ID_SUBVIEWER1,
    AV_CODEC_ID_SUBVIEWER,
    AV_CODEC_ID_SUBRIP,
    AV_CODEC_ID_WEBVTT,
    AV_CODEC_ID_MPL2,
    AV_CODEC_ID_VPLAYER,
    AV_CODEC_ID_PJS,
    AV_CODEC_ID_ASS,
    AV_CODEC_ID_HDMV_TEXT_SUBTITLE,

    /* other specific kind of codecs (generally used for attachments) */
    AV_CODEC_ID_FIRST_UNKNOWN = 0x18000,           ///< A dummy ID pointing at the start of various fake codecs.
    AV_CODEC_ID_TTF = 0x18000,

    AV_CODEC_ID_BINTEXT    = 0x18800,
    AV_CODEC_ID_XBIN,
    AV_CODEC_ID_IDF,
    AV_CODEC_ID_OTF,
    AV_CODEC_ID_SMPTE_KLV,
    AV_CODEC_ID_DVD_NAV,
    AV_CODEC_ID_TIMED_ID3,
    AV_CODEC_ID_BIN_DATA,


    AV_CODEC_ID_PROBE = 0x19000, ///< codec_id is not known (like AV_CODEC_ID_NONE) but lavf should attempt to identify it

    AV_CODEC_ID_MPEG2TS = 0x20000, /**< _FAKE_ codec to indicate a raw MPEG-2 TS
                                * stream (only used by libavformat) */
    AV_CODEC_ID_MPEG4SYSTEMS = 0x20001, /**< _FAKE_ codec to indicate a MPEG-4 Systems
                                * stream (only used by libavformat) */
    AV_CODEC_ID_FFMETADATA = 0x21000,   ///< Dummy codec for streams containing only metadata information.
    AV_CODEC_ID_WRAPPED_AVFRAME = 0x21001, ///< Passthrough codec, AVFrames wrapped in AVPacket
};

/**
 * This struct describes the properties of a single codec described by an
 * AVCodecID.
 * @see avcodec_descriptor_get()
 */
typedef struct AVCodecDescriptor {
    enum AVCodecID     id;
    enum AVMediaType type;
    /**
     * Name of the codec described by this descriptor. It is non-empty and
     * unique for each codec descriptor. It should contain alphanumeric
     * characters and '_' only.
     */
    const char      *name;
    /**
     * A more descriptive name for this codec. May be NULL.
     */
    const char *long_name;
    /**
     * Codec properties, a combination of AV_CODEC_PROP_* flags.
     */
    int             props;

    /**
     * MIME type(s) associated with the codec.
     * May be NULL; if not, a NULL-terminated array of MIME types.
     * The first item is always non-NULL and is the preferred MIME type.
     */
    const char *const *mime_types;
} AVCodecDescriptor;

/**
 * Codec uses only intra compression.
 * Video codecs only.
 */
#define AV_CODEC_PROP_INTRA_ONLY    (1 << 0)
/**
 * Codec supports lossy compression. Audio and video codecs only.
 * @note a codec may support both lossy and lossless
 * compression modes
 */
#define AV_CODEC_PROP_LOSSY         (1 << 1)
/**
 * Codec supports lossless compression. Audio and video codecs only.
 */
#define AV_CODEC_PROP_LOSSLESS      (1 << 2)
/**
 * Codec supports frame reordering. That is, the coded order (the order in which
 * the encoded packets are output by the encoders / stored / input to the
 * decoders) may be different from the presentation order of the corresponding
 * frames.
 *
 * For codecs that do not have this property set, PTS and DTS should always be
 * equal.
 */
#define AV_CODEC_PROP_REORDER       (1 << 3)
/**
 * Subtitle codec is bitmap based
 * Decoded AVSubtitle data can be read from the AVSubtitleRect->pict field.
 */
#define AV_CODEC_PROP_BITMAP_SUB    (1 << 16)
/**
 * Subtitle codec is text based.
 * Decoded AVSubtitle data can be read from the AVSubtitleRect->ass field.
 */
#define AV_CODEC_PROP_TEXT_SUB      (1 << 17)

/**
 * @ingroup lavc_decoding
 * Required number of additionally allocated bytes at the end of the input bitstream for decoding.
 * This is mainly needed because some optimized bitstream readers read
 * 32 or 64 bit at once and could read over the end.<br>
 * Note: If the first 23 bits of the additional bytes are not 0, then damaged
 * MPEG bitstreams could cause overread and segfault.
 */
#define AV_INPUT_BUFFER_PADDING_SIZE 32

/**
 * @ingroup lavc_encoding
 * minimum encoding buffer size
 * Used to avoid some checks during header writing.
 */
#define AV_INPUT_BUFFER_MIN_SIZE 16384

#if FF_API_WITHOUT_PREFIX
/**
 * @deprecated use AV_INPUT_BUFFER_PADDING_SIZE instead
 */
#define FF_INPUT_BUFFER_PADDING_SIZE 32

/**
 * @deprecated use AV_INPUT_BUFFER_MIN_SIZE instead
 */
#define FF_MIN_BUFFER_SIZE 16384
#endif /* FF_API_WITHOUT_PREFIX */

/**
 * @ingroup lavc_encoding
 * motion estimation type.
 * @deprecated use codec private option instead
 */
#if FF_API_MOTION_EST
enum Motion_Est_ID {
    ME_ZERO = 1,    ///< no search, that is use 0,0 vector whenever one is needed
    ME_FULL,
    ME_LOG,
    ME_PHODS,
    ME_EPZS,        ///< enhanced predictive zonal search
    ME_X1,          ///< reserved for experiments
    ME_HEX,         ///< hexagon based search
    ME_UMH,         ///< uneven multi-hexagon search
    ME_TESA,        ///< transformed exhaustive search algorithm
    ME_ITER=50,     ///< iterative search
};
#endif

/**
 * @ingroup lavc_decoding
 */
enum AVDiscard{
    /* We leave some space between them for extensions (drop some
     * keyframes for intra-only or drop just some bidir frames). */
    AVDISCARD_NONE    =-16, ///< discard nothing
    AVDISCARD_DEFAULT =  0, ///< discard useless packets like 0 size packets in avi
    AVDISCARD_NONREF  =  8, ///< discard all non reference
    AVDISCARD_BIDIR   = 16, ///< discard all bidirectional frames
    AVDISCARD_NONINTRA= 24, ///< discard all non intra frames
    AVDISCARD_NONKEY  = 32, ///< discard all frames except keyframes
    AVDISCARD_ALL     = 48, ///< discard all
};

enum AVAudioServiceType {
    AV_AUDIO_SERVICE_TYPE_MAIN              = 0,
    AV_AUDIO_SERVICE_TYPE_EFFECTS           = 1,
    AV_AUDIO_SERVICE_TYPE_VISUALLY_IMPAIRED = 2,
    AV_AUDIO_SERVICE_TYPE_HEARING_IMPAIRED  = 3,
    AV_AUDIO_SERVICE_TYPE_DIALOGUE          = 4,
    AV_AUDIO_SERVICE_TYPE_COMMENTARY        = 5,
    AV_AUDIO_SERVICE_TYPE_EMERGENCY         = 6,
    AV_AUDIO_SERVICE_TYPE_VOICE_OVER        = 7,
    AV_AUDIO_SERVICE_TYPE_KARAOKE           = 8,
    AV_AUDIO_SERVICE_TYPE_NB                   , ///< Not part of ABI
};

/**
 * @ingroup lavc_encoding
 */
typedef struct RcOverride{
    int start_frame;
    int end_frame;
    int qscale; // If this is 0 then quality_factor will be used instead.
    float quality_factor;
} RcOverride;

#if FF_API_MAX_BFRAMES
/**
 * @deprecated there is no libavcodec-wide limit on the number of B-frames
 */
#define FF_MAX_B_FRAMES 16
#endif

/* encoding support
   These flags can be passed in AVCodecContext.flags before initialization.
   Note: Not everything is supported yet.
*/

/**
 * Allow decoders to produce frames with data planes that are not aligned
 * to CPU requirements (e.g. due to cropping).
 */
#define AV_CODEC_FLAG_UNALIGNED       (1 <<  0)
/**
 * Use fixed qscale.
 */
#define AV_CODEC_FLAG_QSCALE          (1 <<  1)
/**
 * 4 MV per MB allowed / advanced prediction for H.263.
 */
#define AV_CODEC_FLAG_4MV             (1 <<  2)
/**
 * Output even those frames that might be corrupted.
 */
#define AV_CODEC_FLAG_OUTPUT_CORRUPT  (1 <<  3)
/**
 * Use qpel MC.
 */
#define AV_CODEC_FLAG_QPEL            (1 <<  4)
/**
 * Use internal 2pass ratecontrol in first pass mode.
 */
#define AV_CODEC_FLAG_PASS1           (1 <<  9)
/**
 * Use internal 2pass ratecontrol in second pass mode.
 */
#define AV_CODEC_FLAG_PASS2           (1 << 10)
/**
 * loop filter.
 */
#define AV_CODEC_FLAG_LOOP_FILTER     (1 << 11)
/**
 * Only decode/encode grayscale.
 */
#define AV_CODEC_FLAG_GRAY            (1 << 13)
/**
 * error[?] variables will be set during encoding.
 */
#define AV_CODEC_FLAG_PSNR            (1 << 15)
/**
 * Input bitstream might be truncated at a random location
 * instead of only at frame boundaries.
 */
#define AV_CODEC_FLAG_TRUNCATED       (1 << 16)
/**
 * Use interlaced DCT.
 */
#define AV_CODEC_FLAG_INTERLACED_DCT  (1 << 18)
/**
 * Force low delay.
 */
#define AV_CODEC_FLAG_LOW_DELAY       (1 << 19)
/**
 * Place global headers in extradata instead of every keyframe.
 */
#define AV_CODEC_FLAG_GLOBAL_HEADER   (1 << 22)
/**
 * Use only bitexact stuff (except (I)DCT).
 */
#define AV_CODEC_FLAG_BITEXACT        (1 << 23)
/* Fx : Flag for h263+ extra options */
/**
 * H.263 advanced intra coding / MPEG-4 AC prediction
 */
#define AV_CODEC_FLAG_AC_PRED         (1 << 24)
/**
 * interlaced motion estimation
 */
#define AV_CODEC_FLAG_INTERLACED_ME   (1 << 29)
#define AV_CODEC_FLAG_CLOSED_GOP      (1 << 31)

/**
 * Allow non spec compliant speedup tricks.
 */
<<<<<<< HEAD
#define AV_CODEC_FLAG_CLOSED_GOP      (1U << 31)

=======
>>>>>>> 79f5347a
#define AV_CODEC_FLAG2_FAST           (1 <<  0)
/**
 * Skip bitstream encoding.
 */
#define AV_CODEC_FLAG2_NO_OUTPUT      (1 <<  2)
/**
 * Place global headers at every keyframe instead of in extradata.
 */
#define AV_CODEC_FLAG2_LOCAL_HEADER   (1 <<  3)

/**
 * timecode is in drop frame format. DEPRECATED!!!!
 */
#define AV_CODEC_FLAG2_DROP_FRAME_TIMECODE (1 << 13)

/**
 * Input bitstream might be truncated at a packet boundaries
 * instead of only at frame boundaries.
 */
#define AV_CODEC_FLAG2_CHUNKS         (1 << 15)
/**
 * Discard cropping information from SPS.
 */
#define AV_CODEC_FLAG2_IGNORE_CROP    (1 << 16)

/**
 * Show all frames before the first keyframe
 */
#define AV_CODEC_FLAG2_SHOW_ALL       (1 << 22)
/**
 * Export motion vectors through frame side data
 */
#define AV_CODEC_FLAG2_EXPORT_MVS     (1 << 28)
/**
 * Do not skip samples and export skip information as frame side data
 */
#define AV_CODEC_FLAG2_SKIP_MANUAL    (1 << 29)

/* Unsupported options :
 *              Syntax Arithmetic coding (SAC)
 *              Reference Picture Selection
 *              Independent Segment Decoding */
/* /Fx */
/* codec capabilities */

/**
 * Decoder can use draw_horiz_band callback.
 */
#define AV_CODEC_CAP_DRAW_HORIZ_BAND     (1 <<  0)
/**
 * Codec uses get_buffer() for allocating buffers and supports custom allocators.
 * If not set, it might not use get_buffer() at all or use operations that
 * assume the buffer was allocated by avcodec_default_get_buffer.
 */
#define AV_CODEC_CAP_DR1                 (1 <<  1)
#define AV_CODEC_CAP_TRUNCATED           (1 <<  3)
/**
 * Encoder or decoder requires flushing with NULL input at the end in order to
 * give the complete and correct output.
 *
 * NOTE: If this flag is not set, the codec is guaranteed to never be fed with
 *       with NULL data. The user can still send NULL data to the public encode
 *       or decode function, but libavcodec will not pass it along to the codec
 *       unless this flag is set.
 *
 * Decoders:
 * The decoder has a non-zero delay and needs to be fed with avpkt->data=NULL,
 * avpkt->size=0 at the end to get the delayed data until the decoder no longer
 * returns frames.
 *
 * Encoders:
 * The encoder needs to be fed with NULL data at the end of encoding until the
 * encoder no longer returns data.
 *
 * NOTE: For encoders implementing the AVCodec.encode2() function, setting this
 *       flag also means that the encoder must set the pts and duration for
 *       each output packet. If this flag is not set, the pts and duration will
 *       be determined by libavcodec from the input frame.
 */
#define AV_CODEC_CAP_DELAY               (1 <<  5)
/**
 * Codec can be fed a final frame with a smaller size.
 * This can be used to prevent truncation of the last audio samples.
 */
#define AV_CODEC_CAP_SMALL_LAST_FRAME    (1 <<  6)

#if FF_API_CAP_VDPAU
/**
 * Codec can export data for HW decoding (VDPAU).
 */
#define AV_CODEC_CAP_HWACCEL_VDPAU       (1 <<  7)
#endif

/**
 * Codec can output multiple frames per AVPacket
 * Normally demuxers return one frame at a time, demuxers which do not do
 * are connected to a parser to split what they return into proper frames.
 * This flag is reserved to the very rare category of codecs which have a
 * bitstream that cannot be split into frames without timeconsuming
 * operations like full decoding. Demuxers carring such bitstreams thus
 * may return multiple frames in a packet. This has many disadvantages like
 * prohibiting stream copy in many cases thus it should only be considered
 * as a last resort.
 */
#define AV_CODEC_CAP_SUBFRAMES           (1 <<  8)
/**
 * Codec is experimental and is thus avoided in favor of non experimental
 * encoders
 */
#define AV_CODEC_CAP_EXPERIMENTAL        (1 <<  9)
/**
 * Codec should fill in channel configuration and samplerate instead of container
 */
#define AV_CODEC_CAP_CHANNEL_CONF        (1 << 10)
/**
 * Codec supports frame-level multithreading.
 */
#define AV_CODEC_CAP_FRAME_THREADS       (1 << 12)
/**
 * Codec supports slice-based (or partition-based) multithreading.
 */
#define AV_CODEC_CAP_SLICE_THREADS       (1 << 13)
/**
 * Codec supports changed parameters at any point.
 */
#define AV_CODEC_CAP_PARAM_CHANGE        (1 << 14)
/**
 * Codec supports avctx->thread_count == 0 (auto).
 */
#define AV_CODEC_CAP_AUTO_THREADS        (1 << 15)
/**
 * Audio encoder supports receiving a different number of samples in each call.
 */
#define AV_CODEC_CAP_VARIABLE_FRAME_SIZE (1 << 16)
/**
 * Codec is intra only.
 */
#define AV_CODEC_CAP_INTRA_ONLY       0x40000000
/**
 * Codec is lossless.
 */
#define AV_CODEC_CAP_LOSSLESS         0x80000000


#if FF_API_WITHOUT_PREFIX
/**
 * Allow decoders to produce frames with data planes that are not aligned
 * to CPU requirements (e.g. due to cropping).
 */
#define CODEC_FLAG_UNALIGNED AV_CODEC_FLAG_UNALIGNED
#define CODEC_FLAG_QSCALE AV_CODEC_FLAG_QSCALE
#define CODEC_FLAG_4MV    AV_CODEC_FLAG_4MV
#define CODEC_FLAG_OUTPUT_CORRUPT AV_CODEC_FLAG_OUTPUT_CORRUPT
#define CODEC_FLAG_QPEL   AV_CODEC_FLAG_QPEL
#if FF_API_GMC
/**
 * @deprecated use the "gmc" private option of the libxvid encoder
 */
#define CODEC_FLAG_GMC    0x0020  ///< Use GMC.
#endif
#if FF_API_MV0
/**
 * @deprecated use the flag "mv0" in the "mpv_flags" private option of the
 * mpegvideo encoders
 */
#define CODEC_FLAG_MV0    0x0040
#endif
#if FF_API_INPUT_PRESERVED
/**
 * @deprecated passing reference-counted frames to the encoders replaces this
 * flag
 */
#define CODEC_FLAG_INPUT_PRESERVED 0x0100
#endif
#define CODEC_FLAG_PASS1           AV_CODEC_FLAG_PASS1
#define CODEC_FLAG_PASS2           AV_CODEC_FLAG_PASS2
#define CODEC_FLAG_GRAY            AV_CODEC_FLAG_GRAY
#if FF_API_EMU_EDGE
/**
 * @deprecated edges are not used/required anymore. I.e. this flag is now always
 * set.
 */
#define CODEC_FLAG_EMU_EDGE        0x4000
#endif
#define CODEC_FLAG_PSNR            AV_CODEC_FLAG_PSNR
#define CODEC_FLAG_TRUNCATED       AV_CODEC_FLAG_TRUNCATED

#if FF_API_NORMALIZE_AQP
/**
 * @deprecated use the flag "naq" in the "mpv_flags" private option of the
 * mpegvideo encoders
 */
#define CODEC_FLAG_NORMALIZE_AQP  0x00020000
#endif
#define CODEC_FLAG_INTERLACED_DCT AV_CODEC_FLAG_INTERLACED_DCT
#define CODEC_FLAG_LOW_DELAY      AV_CODEC_FLAG_LOW_DELAY
#define CODEC_FLAG_GLOBAL_HEADER  AV_CODEC_FLAG_GLOBAL_HEADER
#define CODEC_FLAG_BITEXACT       AV_CODEC_FLAG_BITEXACT
#define CODEC_FLAG_AC_PRED        AV_CODEC_FLAG_AC_PRED
#define CODEC_FLAG_LOOP_FILTER    AV_CODEC_FLAG_LOOP_FILTER
#define CODEC_FLAG_INTERLACED_ME  AV_CODEC_FLAG_INTERLACED_ME
#define CODEC_FLAG_CLOSED_GOP     AV_CODEC_FLAG_CLOSED_GOP
#define CODEC_FLAG2_FAST          AV_CODEC_FLAG2_FAST
#define CODEC_FLAG2_NO_OUTPUT     AV_CODEC_FLAG2_NO_OUTPUT
#define CODEC_FLAG2_LOCAL_HEADER  AV_CODEC_FLAG2_LOCAL_HEADER
#define CODEC_FLAG2_DROP_FRAME_TIMECODE AV_CODEC_FLAG2_DROP_FRAME_TIMECODE
#define CODEC_FLAG2_IGNORE_CROP   AV_CODEC_FLAG2_IGNORE_CROP

#define CODEC_FLAG2_CHUNKS        AV_CODEC_FLAG2_CHUNKS
#define CODEC_FLAG2_SHOW_ALL      AV_CODEC_FLAG2_SHOW_ALL
#define CODEC_FLAG2_EXPORT_MVS    AV_CODEC_FLAG2_EXPORT_MVS
#define CODEC_FLAG2_SKIP_MANUAL   AV_CODEC_FLAG2_SKIP_MANUAL

/* Unsupported options :
 *              Syntax Arithmetic coding (SAC)
 *              Reference Picture Selection
 *              Independent Segment Decoding */
/* /Fx */
/* codec capabilities */

#define CODEC_CAP_DRAW_HORIZ_BAND AV_CODEC_CAP_DRAW_HORIZ_BAND ///< Decoder can use draw_horiz_band callback.
/**
 * Codec uses get_buffer() for allocating buffers and supports custom allocators.
 * If not set, it might not use get_buffer() at all or use operations that
 * assume the buffer was allocated by avcodec_default_get_buffer.
 */
#define CODEC_CAP_DR1             AV_CODEC_CAP_DR1
#define CODEC_CAP_TRUNCATED       AV_CODEC_CAP_TRUNCATED
#if FF_API_XVMC
/* Codec can export data for HW decoding. This flag indicates that
 * the codec would call get_format() with list that might contain HW accelerated
 * pixel formats (XvMC, VDPAU, VAAPI, etc). The application can pick any of them
 * including raw image format.
 * The application can use the passed context to determine bitstream version,
 * chroma format, resolution etc.
 */
#define CODEC_CAP_HWACCEL         0x0010
#endif /* FF_API_XVMC */
/**
 * Encoder or decoder requires flushing with NULL input at the end in order to
 * give the complete and correct output.
 *
 * NOTE: If this flag is not set, the codec is guaranteed to never be fed with
 *       with NULL data. The user can still send NULL data to the public encode
 *       or decode function, but libavcodec will not pass it along to the codec
 *       unless this flag is set.
 *
 * Decoders:
 * The decoder has a non-zero delay and needs to be fed with avpkt->data=NULL,
 * avpkt->size=0 at the end to get the delayed data until the decoder no longer
 * returns frames.
 *
 * Encoders:
 * The encoder needs to be fed with NULL data at the end of encoding until the
 * encoder no longer returns data.
 *
 * NOTE: For encoders implementing the AVCodec.encode2() function, setting this
 *       flag also means that the encoder must set the pts and duration for
 *       each output packet. If this flag is not set, the pts and duration will
 *       be determined by libavcodec from the input frame.
 */
#define CODEC_CAP_DELAY           AV_CODEC_CAP_DELAY
/**
 * Codec can be fed a final frame with a smaller size.
 * This can be used to prevent truncation of the last audio samples.
 */
#define CODEC_CAP_SMALL_LAST_FRAME AV_CODEC_CAP_SMALL_LAST_FRAME
#if FF_API_CAP_VDPAU
/**
 * Codec can export data for HW decoding (VDPAU).
 */
#define CODEC_CAP_HWACCEL_VDPAU    AV_CODEC_CAP_HWACCEL_VDPAU
#endif
/**
 * Codec can output multiple frames per AVPacket
 * Normally demuxers return one frame at a time, demuxers which do not do
 * are connected to a parser to split what they return into proper frames.
 * This flag is reserved to the very rare category of codecs which have a
 * bitstream that cannot be split into frames without timeconsuming
 * operations like full decoding. Demuxers carring such bitstreams thus
 * may return multiple frames in a packet. This has many disadvantages like
 * prohibiting stream copy in many cases thus it should only be considered
 * as a last resort.
 */
#define CODEC_CAP_SUBFRAMES        AV_CODEC_CAP_SUBFRAMES
/**
 * Codec is experimental and is thus avoided in favor of non experimental
 * encoders
 */
#define CODEC_CAP_EXPERIMENTAL     AV_CODEC_CAP_EXPERIMENTAL
/**
 * Codec should fill in channel configuration and samplerate instead of container
 */
#define CODEC_CAP_CHANNEL_CONF     AV_CODEC_CAP_CHANNEL_CONF
#if FF_API_NEG_LINESIZES
/**
 * @deprecated no codecs use this capability
 */
#define CODEC_CAP_NEG_LINESIZES    0x0800
#endif
/**
 * Codec supports frame-level multithreading.
 */
#define CODEC_CAP_FRAME_THREADS    AV_CODEC_CAP_FRAME_THREADS
/**
 * Codec supports slice-based (or partition-based) multithreading.
 */
#define CODEC_CAP_SLICE_THREADS    AV_CODEC_CAP_SLICE_THREADS
/**
 * Codec supports changed parameters at any point.
 */
#define CODEC_CAP_PARAM_CHANGE     AV_CODEC_CAP_PARAM_CHANGE
/**
 * Codec supports avctx->thread_count == 0 (auto).
 */
#define CODEC_CAP_AUTO_THREADS     AV_CODEC_CAP_AUTO_THREADS
/**
 * Audio encoder supports receiving a different number of samples in each call.
 */
#define CODEC_CAP_VARIABLE_FRAME_SIZE AV_CODEC_CAP_VARIABLE_FRAME_SIZE
/**
 * Codec is intra only.
 */
#define CODEC_CAP_INTRA_ONLY       AV_CODEC_CAP_INTRA_ONLY
/**
 * Codec is lossless.
 */
#define CODEC_CAP_LOSSLESS         AV_CODEC_CAP_LOSSLESS

/**
 * HWAccel is experimental and is thus avoided in favor of non experimental
 * codecs
 */
#define HWACCEL_CODEC_CAP_EXPERIMENTAL     0x0200
#endif /* FF_API_WITHOUT_PREFIX */

#if FF_API_MB_TYPE
//The following defines may change, don't expect compatibility if you use them.
#define MB_TYPE_INTRA4x4   0x0001
#define MB_TYPE_INTRA16x16 0x0002 //FIXME H.264-specific
#define MB_TYPE_INTRA_PCM  0x0004 //FIXME H.264-specific
#define MB_TYPE_16x16      0x0008
#define MB_TYPE_16x8       0x0010
#define MB_TYPE_8x16       0x0020
#define MB_TYPE_8x8        0x0040
#define MB_TYPE_INTERLACED 0x0080
#define MB_TYPE_DIRECT2    0x0100 //FIXME
#define MB_TYPE_ACPRED     0x0200
#define MB_TYPE_GMC        0x0400
#define MB_TYPE_SKIP       0x0800
#define MB_TYPE_P0L0       0x1000
#define MB_TYPE_P1L0       0x2000
#define MB_TYPE_P0L1       0x4000
#define MB_TYPE_P1L1       0x8000
#define MB_TYPE_L0         (MB_TYPE_P0L0 | MB_TYPE_P1L0)
#define MB_TYPE_L1         (MB_TYPE_P0L1 | MB_TYPE_P1L1)
#define MB_TYPE_L0L1       (MB_TYPE_L0   | MB_TYPE_L1)
#define MB_TYPE_QUANT      0x00010000
#define MB_TYPE_CBP        0x00020000
//Note bits 24-31 are reserved for codec specific use (h264 ref0, mpeg1 0mv, ...)
#endif

/**
 * Pan Scan area.
 * This specifies the area which should be displayed.
 * Note there may be multiple such areas for one frame.
 */
typedef struct AVPanScan{
    /**
     * id
     * - encoding: Set by user.
     * - decoding: Set by libavcodec.
     */
    int id;

    /**
     * width and height in 1/16 pel
     * - encoding: Set by user.
     * - decoding: Set by libavcodec.
     */
    int width;
    int height;

    /**
     * position of the top left corner in 1/16 pel for up to 3 fields/frames
     * - encoding: Set by user.
     * - decoding: Set by libavcodec.
     */
    int16_t position[3][2];
}AVPanScan;

#if FF_API_QSCALE_TYPE
#define FF_QSCALE_TYPE_MPEG1 0
#define FF_QSCALE_TYPE_MPEG2 1
#define FF_QSCALE_TYPE_H264  2
#define FF_QSCALE_TYPE_VP56  3
#endif

/**
 * The decoder will keep a reference to the frame and may reuse it later.
 */
#define AV_GET_BUFFER_FLAG_REF (1 << 0)

/**
 * @defgroup lavc_packet AVPacket
 *
 * Types and functions for working with AVPacket.
 * @{
 */
enum AVPacketSideDataType {
    AV_PKT_DATA_PALETTE,
    AV_PKT_DATA_NEW_EXTRADATA,

    /**
     * An AV_PKT_DATA_PARAM_CHANGE side data packet is laid out as follows:
     * @code
     * u32le param_flags
     * if (param_flags & AV_SIDE_DATA_PARAM_CHANGE_CHANNEL_COUNT)
     *     s32le channel_count
     * if (param_flags & AV_SIDE_DATA_PARAM_CHANGE_CHANNEL_LAYOUT)
     *     u64le channel_layout
     * if (param_flags & AV_SIDE_DATA_PARAM_CHANGE_SAMPLE_RATE)
     *     s32le sample_rate
     * if (param_flags & AV_SIDE_DATA_PARAM_CHANGE_DIMENSIONS)
     *     s32le width
     *     s32le height
     * @endcode
     */
    AV_PKT_DATA_PARAM_CHANGE,

    /**
     * An AV_PKT_DATA_H263_MB_INFO side data packet contains a number of
     * structures with info about macroblocks relevant to splitting the
     * packet into smaller packets on macroblock edges (e.g. as for RFC 2190).
     * That is, it does not necessarily contain info about all macroblocks,
     * as long as the distance between macroblocks in the info is smaller
     * than the target payload size.
     * Each MB info structure is 12 bytes, and is laid out as follows:
     * @code
     * u32le bit offset from the start of the packet
     * u8    current quantizer at the start of the macroblock
     * u8    GOB number
     * u16le macroblock address within the GOB
     * u8    horizontal MV predictor
     * u8    vertical MV predictor
     * u8    horizontal MV predictor for block number 3
     * u8    vertical MV predictor for block number 3
     * @endcode
     */
    AV_PKT_DATA_H263_MB_INFO,

    /**
     * This side data should be associated with an audio stream and contains
     * ReplayGain information in form of the AVReplayGain struct.
     */
    AV_PKT_DATA_REPLAYGAIN,

    /**
     * This side data contains a 3x3 transformation matrix describing an affine
     * transformation that needs to be applied to the decoded video frames for
     * correct presentation.
     *
     * See libavutil/display.h for a detailed description of the data.
     */
    AV_PKT_DATA_DISPLAYMATRIX,

    /**
     * This side data should be associated with a video stream and contains
     * Stereoscopic 3D information in form of the AVStereo3D struct.
     */
    AV_PKT_DATA_STEREO3D,

    /**
     * This side data should be associated with an audio stream and corresponds
     * to enum AVAudioServiceType.
     */
    AV_PKT_DATA_AUDIO_SERVICE_TYPE,

    /**
     * This side data contains quality related information from the encoder.
     * @code
     * u32le quality factor of the compressed frame. Allowed range is between 1 (good) and FF_LAMBDA_MAX (bad).
     * u8    picture type
     * u8    error count
     * u16   reserved
     * u64le[error count] sum of squared differences between encoder in and output
     * @endcode
     */
    AV_PKT_DATA_QUALITY_STATS,

    /**
     * Recommmends skipping the specified number of samples
     * @code
     * u32le number of samples to skip from start of this packet
     * u32le number of samples to skip from end of this packet
     * u8    reason for start skip
     * u8    reason for end   skip (0=padding silence, 1=convergence)
     * @endcode
     */
    AV_PKT_DATA_SKIP_SAMPLES=70,

    /**
     * An AV_PKT_DATA_JP_DUALMONO side data packet indicates that
     * the packet may contain "dual mono" audio specific to Japanese DTV
     * and if it is true, recommends only the selected channel to be used.
     * @code
     * u8    selected channels (0=mail/left, 1=sub/right, 2=both)
     * @endcode
     */
    AV_PKT_DATA_JP_DUALMONO,

    /**
     * A list of zero terminated key/value strings. There is no end marker for
     * the list, so it is required to rely on the side data size to stop.
     */
    AV_PKT_DATA_STRINGS_METADATA,

    /**
     * Subtitle event position
     * @code
     * u32le x1
     * u32le y1
     * u32le x2
     * u32le y2
     * @endcode
     */
    AV_PKT_DATA_SUBTITLE_POSITION,

    /**
     * Data found in BlockAdditional element of matroska container. There is
     * no end marker for the data, so it is required to rely on the side data
     * size to recognize the end. 8 byte id (as found in BlockAddId) followed
     * by data.
     */
    AV_PKT_DATA_MATROSKA_BLOCKADDITIONAL,

    /**
     * The optional first identifier line of a WebVTT cue.
     */
    AV_PKT_DATA_WEBVTT_IDENTIFIER,

    /**
     * The optional settings (rendering instructions) that immediately
     * follow the timestamp specifier of a WebVTT cue.
     */
    AV_PKT_DATA_WEBVTT_SETTINGS,

    /**
     * A list of zero terminated key/value strings. There is no end marker for
     * the list, so it is required to rely on the side data size to stop. This
     * side data includes updated metadata which appeared in the stream.
     */
    AV_PKT_DATA_METADATA_UPDATE,
};

#define AV_PKT_DATA_QUALITY_FACTOR AV_PKT_DATA_QUALITY_STATS //DEPRECATED

typedef struct AVPacketSideData {
    uint8_t *data;
    int      size;
    enum AVPacketSideDataType type;
} AVPacketSideData;

/**
 * This structure stores compressed data. It is typically exported by demuxers
 * and then passed as input to decoders, or received as output from encoders and
 * then passed to muxers.
 *
 * For video, it should typically contain one compressed frame. For audio it may
 * contain several compressed frames. Encoders are allowed to output empty
 * packets, with no compressed data, containing only side data
 * (e.g. to update some stream parameters at the end of encoding).
 *
 * AVPacket is one of the few structs in FFmpeg, whose size is a part of public
 * ABI. Thus it may be allocated on stack and no new fields can be added to it
 * without libavcodec and libavformat major bump.
 *
 * The semantics of data ownership depends on the buf field.
 * If it is set, the packet data is dynamically allocated and is
 * valid indefinitely until a call to av_packet_unref() reduces the
 * reference count to 0.
 *
 * If the buf field is not set av_packet_ref() would make a copy instead
 * of increasing the reference count.
 *
 * The side data is always allocated with av_malloc(), copied by
 * av_packet_ref() and freed by av_packet_unref().
 *
 * @see av_packet_ref
 * @see av_packet_unref
 */
typedef struct AVPacket {
    /**
     * A reference to the reference-counted buffer where the packet data is
     * stored.
     * May be NULL, then the packet data is not reference-counted.
     */
    AVBufferRef *buf;
    /**
     * Presentation timestamp in AVStream->time_base units; the time at which
     * the decompressed packet will be presented to the user.
     * Can be AV_NOPTS_VALUE if it is not stored in the file.
     * pts MUST be larger or equal to dts as presentation cannot happen before
     * decompression, unless one wants to view hex dumps. Some formats misuse
     * the terms dts and pts/cts to mean something different. Such timestamps
     * must be converted to true pts/dts before they are stored in AVPacket.
     */
    int64_t pts;
    /**
     * Decompression timestamp in AVStream->time_base units; the time at which
     * the packet is decompressed.
     * Can be AV_NOPTS_VALUE if it is not stored in the file.
     */
    int64_t dts;
    uint8_t *data;
    int   size;
    int   stream_index;
    /**
     * A combination of AV_PKT_FLAG values
     */
    int   flags;
    /**
     * Additional packet data that can be provided by the container.
     * Packet can contain several types of side information.
     */
    AVPacketSideData *side_data;
    int side_data_elems;

    /**
     * Duration of this packet in AVStream->time_base units, 0 if unknown.
     * Equals next_pts - this_pts in presentation order.
     */
    int64_t duration;

    int64_t pos;                            ///< byte position in stream, -1 if unknown

#if FF_API_CONVERGENCE_DURATION
    /**
     * @deprecated Same as the duration field, but as int64_t. This was required
     * for Matroska subtitles, whose duration values could overflow when the
     * duration field was still an int.
     */
    attribute_deprecated
    int64_t convergence_duration;
#endif
} AVPacket;
#define AV_PKT_FLAG_KEY     0x0001 ///< The packet contains a keyframe
#define AV_PKT_FLAG_CORRUPT 0x0002 ///< The packet content is corrupted

enum AVSideDataParamChangeFlags {
    AV_SIDE_DATA_PARAM_CHANGE_CHANNEL_COUNT  = 0x0001,
    AV_SIDE_DATA_PARAM_CHANGE_CHANNEL_LAYOUT = 0x0002,
    AV_SIDE_DATA_PARAM_CHANGE_SAMPLE_RATE    = 0x0004,
    AV_SIDE_DATA_PARAM_CHANGE_DIMENSIONS     = 0x0008,
};
/**
 * @}
 */

struct AVCodecInternal;

enum AVFieldOrder {
    AV_FIELD_UNKNOWN,
    AV_FIELD_PROGRESSIVE,
    AV_FIELD_TT,          //< Top coded_first, top displayed first
    AV_FIELD_BB,          //< Bottom coded first, bottom displayed first
    AV_FIELD_TB,          //< Top coded first, bottom displayed first
    AV_FIELD_BT,          //< Bottom coded first, top displayed first
};

/**
 * main external API structure.
 * New fields can be added to the end with minor version bumps.
 * Removal, reordering and changes to existing fields require a major
 * version bump.
 * Please use AVOptions (av_opt* / av_set/get*()) to access these fields from user
 * applications.
 * sizeof(AVCodecContext) must not be used outside libav*.
 */
typedef struct AVCodecContext {
    /**
     * information on struct for av_log
     * - set by avcodec_alloc_context3
     */
    const AVClass *av_class;
    int log_level_offset;

    enum AVMediaType codec_type; /* see AVMEDIA_TYPE_xxx */
    const struct AVCodec  *codec;
#if FF_API_CODEC_NAME
    /**
     * @deprecated this field is not used for anything in libavcodec
     */
    attribute_deprecated
    char             codec_name[32];
#endif
    enum AVCodecID     codec_id; /* see AV_CODEC_ID_xxx */

    /**
     * fourcc (LSB first, so "ABCD" -> ('D'<<24) + ('C'<<16) + ('B'<<8) + 'A').
     * This is used to work around some encoder bugs.
     * A demuxer should set this to what is stored in the field used to identify the codec.
     * If there are multiple such fields in a container then the demuxer should choose the one
     * which maximizes the information about the used codec.
     * If the codec tag field in a container is larger than 32 bits then the demuxer should
     * remap the longer ID to 32 bits with a table or other structure. Alternatively a new
     * extra_codec_tag + size could be added but for this a clear advantage must be demonstrated
     * first.
     * - encoding: Set by user, if not then the default based on codec_id will be used.
     * - decoding: Set by user, will be converted to uppercase by libavcodec during init.
     */
    unsigned int codec_tag;

#if FF_API_STREAM_CODEC_TAG
    /**
     * @deprecated this field is unused
     */
    attribute_deprecated
    unsigned int stream_codec_tag;
#endif

    void *priv_data;

    /**
     * Private context used for internal data.
     *
     * Unlike priv_data, this is not codec-specific. It is used in general
     * libavcodec functions.
     */
    struct AVCodecInternal *internal;

    /**
     * Private data of the user, can be used to carry app specific stuff.
     * - encoding: Set by user.
     * - decoding: Set by user.
     */
    void *opaque;

    /**
     * the average bitrate
     * - encoding: Set by user; unused for constant quantizer encoding.
     * - decoding: Set by user, may be overwritten by libavcodec
     *             if this info is available in the stream
     */
    int64_t bit_rate;

    /**
     * number of bits the bitstream is allowed to diverge from the reference.
     *           the reference can be CBR (for CBR pass1) or VBR (for pass2)
     * - encoding: Set by user; unused for constant quantizer encoding.
     * - decoding: unused
     */
    int bit_rate_tolerance;

    /**
     * Global quality for codecs which cannot change it per frame.
     * This should be proportional to MPEG-1/2/4 qscale.
     * - encoding: Set by user.
     * - decoding: unused
     */
    int global_quality;

    /**
     * - encoding: Set by user.
     * - decoding: unused
     */
    int compression_level;
#define FF_COMPRESSION_DEFAULT -1

    /**
     * AV_CODEC_FLAG_*.
     * - encoding: Set by user.
     * - decoding: Set by user.
     */
    int flags;

    /**
     * AV_CODEC_FLAG2_*
     * - encoding: Set by user.
     * - decoding: Set by user.
     */
    int flags2;

    /**
     * some codecs need / can use extradata like Huffman tables.
     * mjpeg: Huffman tables
     * rv10: additional flags
     * mpeg4: global headers (they can be in the bitstream or here)
     * The allocated memory should be AV_INPUT_BUFFER_PADDING_SIZE bytes larger
     * than extradata_size to avoid problems if it is read with the bitstream reader.
     * The bytewise contents of extradata must not depend on the architecture or CPU endianness.
     * - encoding: Set/allocated/freed by libavcodec.
     * - decoding: Set/allocated/freed by user.
     */
    uint8_t *extradata;
    int extradata_size;

    /**
     * This is the fundamental unit of time (in seconds) in terms
     * of which frame timestamps are represented. For fixed-fps content,
     * timebase should be 1/framerate and timestamp increments should be
     * identically 1.
     * This often, but not always is the inverse of the frame rate or field rate
     * for video.
     * - encoding: MUST be set by user.
     * - decoding: the use of this field for decoding is deprecated.
     *             Use framerate instead.
     */
    AVRational time_base;

    /**
     * For some codecs, the time base is closer to the field rate than the frame rate.
     * Most notably, H.264 and MPEG-2 specify time_base as half of frame duration
     * if no telecine is used ...
     *
     * Set to time_base ticks per frame. Default 1, e.g., H.264/MPEG-2 set it to 2.
     */
    int ticks_per_frame;

    /**
     * Codec delay.
     *
     * Encoding: Number of frames delay there will be from the encoder input to
     *           the decoder output. (we assume the decoder matches the spec)
     * Decoding: Number of frames delay in addition to what a standard decoder
     *           as specified in the spec would produce.
     *
     * Video:
     *   Number of frames the decoded output will be delayed relative to the
     *   encoded input.
     *
     * Audio:
     *   For encoding, this field is unused (see initial_padding).
     *
     *   For decoding, this is the number of samples the decoder needs to
     *   output before the decoder's output is valid. When seeking, you should
     *   start decoding this many samples prior to your desired seek point.
     *
     * - encoding: Set by libavcodec.
     * - decoding: Set by libavcodec.
     */
    int delay;


    /* video only */
    /**
     * picture width / height.
     *
     * @note Those fields may not match the values of the last
     * AVFrame outputted by avcodec_decode_video2 due frame
     * reordering.
     *
     * - encoding: MUST be set by user.
     * - decoding: May be set by the user before opening the decoder if known e.g.
     *             from the container. Some decoders will require the dimensions
     *             to be set by the caller. During decoding, the decoder may
     *             overwrite those values as required while parsing the data.
     */
    int width, height;

    /**
     * Bitstream width / height, may be different from width/height e.g. when
     * the decoded frame is cropped before being output or lowres is enabled.
     *
     * @note Those field may not match the value of the last
     * AVFrame outputted by avcodec_decode_video2 due frame
     * reordering.
     *
     * - encoding: unused
     * - decoding: May be set by the user before opening the decoder if known
     *             e.g. from the container. During decoding, the decoder may
     *             overwrite those values as required while parsing the data.
     */
    int coded_width, coded_height;

#if FF_API_ASPECT_EXTENDED
#define FF_ASPECT_EXTENDED 15
#endif

    /**
     * the number of pictures in a group of pictures, or 0 for intra_only
     * - encoding: Set by user.
     * - decoding: unused
     */
    int gop_size;

    /**
     * Pixel format, see AV_PIX_FMT_xxx.
     * May be set by the demuxer if known from headers.
     * May be overridden by the decoder if it knows better.
     *
     * @note This field may not match the value of the last
     * AVFrame outputted by avcodec_decode_video2 due frame
     * reordering.
     *
     * - encoding: Set by user.
     * - decoding: Set by user if known, overridden by libavcodec while
     *             parsing the data.
     */
    enum AVPixelFormat pix_fmt;

#if FF_API_MOTION_EST
    /**
     * This option does nothing
     * @deprecated use codec private options instead
     */
    attribute_deprecated int me_method;
#endif

    /**
     * If non NULL, 'draw_horiz_band' is called by the libavcodec
     * decoder to draw a horizontal band. It improves cache usage. Not
     * all codecs can do that. You must check the codec capabilities
     * beforehand.
     * When multithreading is used, it may be called from multiple threads
     * at the same time; threads might draw different parts of the same AVFrame,
     * or multiple AVFrames, and there is no guarantee that slices will be drawn
     * in order.
     * The function is also used by hardware acceleration APIs.
     * It is called at least once during frame decoding to pass
     * the data needed for hardware render.
     * In that mode instead of pixel data, AVFrame points to
     * a structure specific to the acceleration API. The application
     * reads the structure and can change some fields to indicate progress
     * or mark state.
     * - encoding: unused
     * - decoding: Set by user.
     * @param height the height of the slice
     * @param y the y position of the slice
     * @param type 1->top field, 2->bottom field, 3->frame
     * @param offset offset into the AVFrame.data from which the slice should be read
     */
    void (*draw_horiz_band)(struct AVCodecContext *s,
                            const AVFrame *src, int offset[AV_NUM_DATA_POINTERS],
                            int y, int type, int height);

    /**
     * callback to negotiate the pixelFormat
     * @param fmt is the list of formats which are supported by the codec,
     * it is terminated by -1 as 0 is a valid format, the formats are ordered by quality.
     * The first is always the native one.
     * @note The callback may be called again immediately if initialization for
     * the selected (hardware-accelerated) pixel format failed.
     * @warning Behavior is undefined if the callback returns a value not
     * in the fmt list of formats.
     * @return the chosen format
     * - encoding: unused
     * - decoding: Set by user, if not set the native format will be chosen.
     */
    enum AVPixelFormat (*get_format)(struct AVCodecContext *s, const enum AVPixelFormat * fmt);

    /**
     * maximum number of B-frames between non-B-frames
     * Note: The output will be delayed by max_b_frames+1 relative to the input.
     * - encoding: Set by user.
     * - decoding: unused
     */
    int max_b_frames;

    /**
     * qscale factor between IP and B-frames
     * If > 0 then the last P-frame quantizer will be used (q= lastp_q*factor+offset).
     * If < 0 then normal ratecontrol will be done (q= -normal_q*factor+offset).
     * - encoding: Set by user.
     * - decoding: unused
     */
    float b_quant_factor;

#if FF_API_RC_STRATEGY
    /** @deprecated use codec private option instead */
    attribute_deprecated int rc_strategy;
#define FF_RC_STRATEGY_XVID 1
#endif

    int b_frame_strategy;

    /**
     * qscale offset between IP and B-frames
     * - encoding: Set by user.
     * - decoding: unused
     */
    float b_quant_offset;

    /**
     * Size of the frame reordering buffer in the decoder.
     * For MPEG-2 it is 1 IPB or 0 low delay IP.
     * - encoding: Set by libavcodec.
     * - decoding: Set by libavcodec.
     */
    int has_b_frames;

    /**
     * 0-> h263 quant 1-> mpeg quant
     * - encoding: Set by user.
     * - decoding: unused
     */
    int mpeg_quant;

    /**
     * qscale factor between P and I-frames
     * If > 0 then the last p frame quantizer will be used (q= lastp_q*factor+offset).
     * If < 0 then normal ratecontrol will be done (q= -normal_q*factor+offset).
     * - encoding: Set by user.
     * - decoding: unused
     */
    float i_quant_factor;

    /**
     * qscale offset between P and I-frames
     * - encoding: Set by user.
     * - decoding: unused
     */
    float i_quant_offset;

    /**
     * luminance masking (0-> disabled)
     * - encoding: Set by user.
     * - decoding: unused
     */
    float lumi_masking;

    /**
     * temporary complexity masking (0-> disabled)
     * - encoding: Set by user.
     * - decoding: unused
     */
    float temporal_cplx_masking;

    /**
     * spatial complexity masking (0-> disabled)
     * - encoding: Set by user.
     * - decoding: unused
     */
    float spatial_cplx_masking;

    /**
     * p block masking (0-> disabled)
     * - encoding: Set by user.
     * - decoding: unused
     */
    float p_masking;

    /**
     * darkness masking (0-> disabled)
     * - encoding: Set by user.
     * - decoding: unused
     */
    float dark_masking;

    /**
     * slice count
     * - encoding: Set by libavcodec.
     * - decoding: Set by user (or 0).
     */
    int slice_count;
    /**
     * prediction method (needed for huffyuv)
     * - encoding: Set by user.
     * - decoding: unused
     */
     int prediction_method;
#define FF_PRED_LEFT   0
#define FF_PRED_PLANE  1
#define FF_PRED_MEDIAN 2

    /**
     * slice offsets in the frame in bytes
     * - encoding: Set/allocated by libavcodec.
     * - decoding: Set/allocated by user (or NULL).
     */
    int *slice_offset;

    /**
     * sample aspect ratio (0 if unknown)
     * That is the width of a pixel divided by the height of the pixel.
     * Numerator and denominator must be relatively prime and smaller than 256 for some video standards.
     * - encoding: Set by user.
     * - decoding: Set by libavcodec.
     */
    AVRational sample_aspect_ratio;

    /**
     * motion estimation comparison function
     * - encoding: Set by user.
     * - decoding: unused
     */
    int me_cmp;
    /**
     * subpixel motion estimation comparison function
     * - encoding: Set by user.
     * - decoding: unused
     */
    int me_sub_cmp;
    /**
     * macroblock comparison function (not supported yet)
     * - encoding: Set by user.
     * - decoding: unused
     */
    int mb_cmp;
    /**
     * interlaced DCT comparison function
     * - encoding: Set by user.
     * - decoding: unused
     */
    int ildct_cmp;
#define FF_CMP_SAD    0
#define FF_CMP_SSE    1
#define FF_CMP_SATD   2
#define FF_CMP_DCT    3
#define FF_CMP_PSNR   4
#define FF_CMP_BIT    5
#define FF_CMP_RD     6
#define FF_CMP_ZERO   7
#define FF_CMP_VSAD   8
#define FF_CMP_VSSE   9
#define FF_CMP_NSSE   10
#define FF_CMP_W53    11
#define FF_CMP_W97    12
#define FF_CMP_DCTMAX 13
#define FF_CMP_DCT264 14
#define FF_CMP_CHROMA 256

    /**
     * ME diamond size & shape
     * - encoding: Set by user.
     * - decoding: unused
     */
    int dia_size;

    /**
     * amount of previous MV predictors (2a+1 x 2a+1 square)
     * - encoding: Set by user.
     * - decoding: unused
     */
    int last_predictor_count;

    /**
     * prepass for motion estimation
     * - encoding: Set by user.
     * - decoding: unused
     */
    int pre_me;

    /**
     * motion estimation prepass comparison function
     * - encoding: Set by user.
     * - decoding: unused
     */
    int me_pre_cmp;

    /**
     * ME prepass diamond size & shape
     * - encoding: Set by user.
     * - decoding: unused
     */
    int pre_dia_size;

    /**
     * subpel ME quality
     * - encoding: Set by user.
     * - decoding: unused
     */
    int me_subpel_quality;

#if FF_API_AFD
    /**
     * DTG active format information (additional aspect ratio
     * information only used in DVB MPEG-2 transport streams)
     * 0 if not set.
     *
     * - encoding: unused
     * - decoding: Set by decoder.
     * @deprecated Deprecated in favor of AVSideData
     */
    attribute_deprecated int dtg_active_format;
#define FF_DTG_AFD_SAME         8
#define FF_DTG_AFD_4_3          9
#define FF_DTG_AFD_16_9         10
#define FF_DTG_AFD_14_9         11
#define FF_DTG_AFD_4_3_SP_14_9  13
#define FF_DTG_AFD_16_9_SP_14_9 14
#define FF_DTG_AFD_SP_4_3       15
#endif /* FF_API_AFD */

    /**
     * maximum motion estimation search range in subpel units
     * If 0 then no limit.
     *
     * - encoding: Set by user.
     * - decoding: unused
     */
    int me_range;

#if FF_API_QUANT_BIAS
    /**
     * @deprecated use encoder private option instead
     */
    attribute_deprecated int intra_quant_bias;
#define FF_DEFAULT_QUANT_BIAS 999999

    /**
     * @deprecated use encoder private option instead
     */
    attribute_deprecated int inter_quant_bias;
#endif

    /**
     * slice flags
     * - encoding: unused
     * - decoding: Set by user.
     */
    int slice_flags;
#define SLICE_FLAG_CODED_ORDER    0x0001 ///< draw_horiz_band() is called in coded order instead of display
#define SLICE_FLAG_ALLOW_FIELD    0x0002 ///< allow draw_horiz_band() with field slices (MPEG2 field pics)
#define SLICE_FLAG_ALLOW_PLANE    0x0004 ///< allow draw_horiz_band() with 1 component at a time (SVQ1)

#if FF_API_XVMC
    /**
     * XVideo Motion Acceleration
     * - encoding: forbidden
     * - decoding: set by decoder
     * @deprecated XvMC doesn't need it anymore.
     */
    attribute_deprecated int xvmc_acceleration;
#endif /* FF_API_XVMC */

    /**
     * macroblock decision mode
     * - encoding: Set by user.
     * - decoding: unused
     */
    int mb_decision;
#define FF_MB_DECISION_SIMPLE 0        ///< uses mb_cmp
#define FF_MB_DECISION_BITS   1        ///< chooses the one which needs the fewest bits
#define FF_MB_DECISION_RD     2        ///< rate distortion

    /**
     * custom intra quantization matrix
     * - encoding: Set by user, can be NULL.
     * - decoding: Set by libavcodec.
     */
    uint16_t *intra_matrix;

    /**
     * custom inter quantization matrix
     * - encoding: Set by user, can be NULL.
     * - decoding: Set by libavcodec.
     */
    uint16_t *inter_matrix;

    /**
     * scene change detection threshold
     * 0 is default, larger means fewer detected scene changes.
     * - encoding: Set by user.
     * - decoding: unused
     */
    int scenechange_threshold;

    /**
     * noise reduction strength
     * - encoding: Set by user.
     * - decoding: unused
     */
    int noise_reduction;

#if FF_API_MPV_OPT
    /**
     * @deprecated this field is unused
     */
    attribute_deprecated
    int me_threshold;

    /**
     * @deprecated this field is unused
     */
    attribute_deprecated
    int mb_threshold;
#endif

    /**
     * precision of the intra DC coefficient - 8
     * - encoding: Set by user.
     * - decoding: Set by libavcodec
     */
    int intra_dc_precision;

    /**
     * Number of macroblock rows at the top which are skipped.
     * - encoding: unused
     * - decoding: Set by user.
     */
    int skip_top;

    /**
     * Number of macroblock rows at the bottom which are skipped.
     * - encoding: unused
     * - decoding: Set by user.
     */
    int skip_bottom;

#if FF_API_MPV_OPT
    /**
     * @deprecated use encoder private options instead
     */
    attribute_deprecated
    float border_masking;
#endif

    /**
     * minimum MB lagrange multipler
     * - encoding: Set by user.
     * - decoding: unused
     */
    int mb_lmin;

    /**
     * maximum MB lagrange multipler
     * - encoding: Set by user.
     * - decoding: unused
     */
    int mb_lmax;

    /**
     *
     * - encoding: Set by user.
     * - decoding: unused
     */
    int me_penalty_compensation;

    /**
     *
     * - encoding: Set by user.
     * - decoding: unused
     */
    int bidir_refine;

    /**
     *
     * - encoding: Set by user.
     * - decoding: unused
     */
    int brd_scale;

    /**
     * minimum GOP size
     * - encoding: Set by user.
     * - decoding: unused
     */
    int keyint_min;

    /**
     * number of reference frames
     * - encoding: Set by user.
     * - decoding: Set by lavc.
     */
    int refs;

    /**
     * chroma qp offset from luma
     * - encoding: Set by user.
     * - decoding: unused
     */
    int chromaoffset;

#if FF_API_UNUSED_MEMBERS
    /**
     * Multiplied by qscale for each frame and added to scene_change_score.
     * - encoding: Set by user.
     * - decoding: unused
     */
    attribute_deprecated int scenechange_factor;
#endif

    /**
     *
     * Note: Value depends upon the compare function used for fullpel ME.
     * - encoding: Set by user.
     * - decoding: unused
     */
    int mv0_threshold;

    /**
     * Adjust sensitivity of b_frame_strategy 1.
     * - encoding: Set by user.
     * - decoding: unused
     */
    int b_sensitivity;

    /**
     * Chromaticity coordinates of the source primaries.
     * - encoding: Set by user
     * - decoding: Set by libavcodec
     */
    enum AVColorPrimaries color_primaries;

    /**
     * Color Transfer Characteristic.
     * - encoding: Set by user
     * - decoding: Set by libavcodec
     */
    enum AVColorTransferCharacteristic color_trc;

    /**
     * YUV colorspace type.
     * - encoding: Set by user
     * - decoding: Set by libavcodec
     */
    enum AVColorSpace colorspace;

    /**
     * MPEG vs JPEG YUV range.
     * - encoding: Set by user
     * - decoding: Set by libavcodec
     */
    enum AVColorRange color_range;

    /**
     * This defines the location of chroma samples.
     * - encoding: Set by user
     * - decoding: Set by libavcodec
     */
    enum AVChromaLocation chroma_sample_location;

    /**
     * Number of slices.
     * Indicates number of picture subdivisions. Used for parallelized
     * decoding.
     * - encoding: Set by user
     * - decoding: unused
     */
    int slices;

    /** Field order
     * - encoding: set by libavcodec
     * - decoding: Set by user.
     */
    enum AVFieldOrder field_order;

    /* audio only */
    int sample_rate; ///< samples per second
    int channels;    ///< number of audio channels

    /**
     * audio sample format
     * - encoding: Set by user.
     * - decoding: Set by libavcodec.
     */
    enum AVSampleFormat sample_fmt;  ///< sample format

    /* The following data should not be initialized. */
    /**
     * Number of samples per channel in an audio frame.
     *
     * - encoding: set by libavcodec in avcodec_open2(). Each submitted frame
     *   except the last must contain exactly frame_size samples per channel.
     *   May be 0 when the codec has AV_CODEC_CAP_VARIABLE_FRAME_SIZE set, then the
     *   frame size is not restricted.
     * - decoding: may be set by some decoders to indicate constant frame size
     */
    int frame_size;

    /**
     * Frame counter, set by libavcodec.
     *
     * - decoding: total number of frames returned from the decoder so far.
     * - encoding: total number of frames passed to the encoder so far.
     *
     *   @note the counter is not incremented if encoding/decoding resulted in
     *   an error.
     */
    int frame_number;

    /**
     * number of bytes per packet if constant and known or 0
     * Used by some WAV based audio codecs.
     */
    int block_align;

    /**
     * Audio cutoff bandwidth (0 means "automatic")
     * - encoding: Set by user.
     * - decoding: unused
     */
    int cutoff;

    /**
     * Audio channel layout.
     * - encoding: set by user.
     * - decoding: set by user, may be overwritten by libavcodec.
     */
    uint64_t channel_layout;

    /**
     * Request decoder to use this channel layout if it can (0 for default)
     * - encoding: unused
     * - decoding: Set by user.
     */
    uint64_t request_channel_layout;

    /**
     * Type of service that the audio stream conveys.
     * - encoding: Set by user.
     * - decoding: Set by libavcodec.
     */
    enum AVAudioServiceType audio_service_type;

    /**
     * desired sample format
     * - encoding: Not used.
     * - decoding: Set by user.
     * Decoder will decode to this format if it can.
     */
    enum AVSampleFormat request_sample_fmt;

    /**
     * This callback is called at the beginning of each frame to get data
     * buffer(s) for it. There may be one contiguous buffer for all the data or
     * there may be a buffer per each data plane or anything in between. What
     * this means is, you may set however many entries in buf[] you feel necessary.
     * Each buffer must be reference-counted using the AVBuffer API (see description
     * of buf[] below).
     *
     * The following fields will be set in the frame before this callback is
     * called:
     * - format
     * - width, height (video only)
     * - sample_rate, channel_layout, nb_samples (audio only)
     * Their values may differ from the corresponding values in
     * AVCodecContext. This callback must use the frame values, not the codec
     * context values, to calculate the required buffer size.
     *
     * This callback must fill the following fields in the frame:
     * - data[]
     * - linesize[]
     * - extended_data:
     *   * if the data is planar audio with more than 8 channels, then this
     *     callback must allocate and fill extended_data to contain all pointers
     *     to all data planes. data[] must hold as many pointers as it can.
     *     extended_data must be allocated with av_malloc() and will be freed in
     *     av_frame_unref().
     *   * otherwise exended_data must point to data
     * - buf[] must contain one or more pointers to AVBufferRef structures. Each of
     *   the frame's data and extended_data pointers must be contained in these. That
     *   is, one AVBufferRef for each allocated chunk of memory, not necessarily one
     *   AVBufferRef per data[] entry. See: av_buffer_create(), av_buffer_alloc(),
     *   and av_buffer_ref().
     * - extended_buf and nb_extended_buf must be allocated with av_malloc() by
     *   this callback and filled with the extra buffers if there are more
     *   buffers than buf[] can hold. extended_buf will be freed in
     *   av_frame_unref().
     *
     * If AV_CODEC_CAP_DR1 is not set then get_buffer2() must call
     * avcodec_default_get_buffer2() instead of providing buffers allocated by
     * some other means.
     *
     * Each data plane must be aligned to the maximum required by the target
     * CPU.
     *
     * @see avcodec_default_get_buffer2()
     *
     * Video:
     *
     * If AV_GET_BUFFER_FLAG_REF is set in flags then the frame may be reused
     * (read and/or written to if it is writable) later by libavcodec.
     *
     * avcodec_align_dimensions2() should be used to find the required width and
     * height, as they normally need to be rounded up to the next multiple of 16.
     *
     * Some decoders do not support linesizes changing between frames.
     *
     * If frame multithreading is used and thread_safe_callbacks is set,
     * this callback may be called from a different thread, but not from more
     * than one at once. Does not need to be reentrant.
     *
     * @see avcodec_align_dimensions2()
     *
     * Audio:
     *
     * Decoders request a buffer of a particular size by setting
     * AVFrame.nb_samples prior to calling get_buffer2(). The decoder may,
     * however, utilize only part of the buffer by setting AVFrame.nb_samples
     * to a smaller value in the output frame.
     *
     * As a convenience, av_samples_get_buffer_size() and
     * av_samples_fill_arrays() in libavutil may be used by custom get_buffer2()
     * functions to find the required data size and to fill data pointers and
     * linesize. In AVFrame.linesize, only linesize[0] may be set for audio
     * since all planes must be the same size.
     *
     * @see av_samples_get_buffer_size(), av_samples_fill_arrays()
     *
     * - encoding: unused
     * - decoding: Set by libavcodec, user can override.
     */
    int (*get_buffer2)(struct AVCodecContext *s, AVFrame *frame, int flags);

    /**
     * If non-zero, the decoded audio and video frames returned from
     * avcodec_decode_video2() and avcodec_decode_audio4() are reference-counted
     * and are valid indefinitely. The caller must free them with
     * av_frame_unref() when they are not needed anymore.
     * Otherwise, the decoded frames must not be freed by the caller and are
     * only valid until the next decode call.
     *
     * - encoding: unused
     * - decoding: set by the caller before avcodec_open2().
     */
    int refcounted_frames;

    /* - encoding parameters */
    float qcompress;  ///< amount of qscale change between easy & hard scenes (0.0-1.0)
    float qblur;      ///< amount of qscale smoothing over time (0.0-1.0)

    /**
     * minimum quantizer
     * - encoding: Set by user.
     * - decoding: unused
     */
    int qmin;

    /**
     * maximum quantizer
     * - encoding: Set by user.
     * - decoding: unused
     */
    int qmax;

    /**
     * maximum quantizer difference between frames
     * - encoding: Set by user.
     * - decoding: unused
     */
    int max_qdiff;

#if FF_API_MPV_OPT
    /**
     * @deprecated use encoder private options instead
     */
    attribute_deprecated
    float rc_qsquish;

    attribute_deprecated
    float rc_qmod_amp;
    attribute_deprecated
    int rc_qmod_freq;
#endif

    /**
     * decoder bitstream buffer size
     * - encoding: Set by user.
     * - decoding: unused
     */
    int rc_buffer_size;

    /**
     * ratecontrol override, see RcOverride
     * - encoding: Allocated/set/freed by user.
     * - decoding: unused
     */
    int rc_override_count;
    RcOverride *rc_override;

#if FF_API_MPV_OPT
    /**
     * @deprecated use encoder private options instead
     */
    attribute_deprecated
    const char *rc_eq;
#endif

    /**
     * maximum bitrate
     * - encoding: Set by user.
     * - decoding: Set by user, may be overwritten by libavcodec.
     */
    int64_t rc_max_rate;

    /**
     * minimum bitrate
     * - encoding: Set by user.
     * - decoding: unused
     */
    int64_t rc_min_rate;

#if FF_API_MPV_OPT
    /**
     * @deprecated use encoder private options instead
     */
    attribute_deprecated
    float rc_buffer_aggressivity;

    attribute_deprecated
    float rc_initial_cplx;
#endif

    /**
     * Ratecontrol attempt to use, at maximum, <value> of what can be used without an underflow.
     * - encoding: Set by user.
     * - decoding: unused.
     */
    float rc_max_available_vbv_use;

    /**
     * Ratecontrol attempt to use, at least, <value> times the amount needed to prevent a vbv overflow.
     * - encoding: Set by user.
     * - decoding: unused.
     */
    float rc_min_vbv_overflow_use;

    /**
     * Number of bits which should be loaded into the rc buffer before decoding starts.
     * - encoding: Set by user.
     * - decoding: unused
     */
    int rc_initial_buffer_occupancy;

#define FF_CODER_TYPE_VLC       0
#define FF_CODER_TYPE_AC        1
#define FF_CODER_TYPE_RAW       2
#define FF_CODER_TYPE_RLE       3
#if FF_API_UNUSED_MEMBERS
#define FF_CODER_TYPE_DEFLATE   4
#endif /* FF_API_UNUSED_MEMBERS */
    /**
     * coder type
     * - encoding: Set by user.
     * - decoding: unused
     */
    int coder_type;

    /**
     * context model
     * - encoding: Set by user.
     * - decoding: unused
     */
    int context_model;

#if FF_API_MPV_OPT
    /**
     * @deprecated use encoder private options instead
     */
    attribute_deprecated
    int lmin;

    /**
     * @deprecated use encoder private options instead
     */
    attribute_deprecated
    int lmax;
#endif

    /**
     * frame skip threshold
     * - encoding: Set by user.
     * - decoding: unused
     */
    int frame_skip_threshold;

    /**
     * frame skip factor
     * - encoding: Set by user.
     * - decoding: unused
     */
    int frame_skip_factor;

    /**
     * frame skip exponent
     * - encoding: Set by user.
     * - decoding: unused
     */
    int frame_skip_exp;

    /**
     * frame skip comparison function
     * - encoding: Set by user.
     * - decoding: unused
     */
    int frame_skip_cmp;

    /**
     * trellis RD quantization
     * - encoding: Set by user.
     * - decoding: unused
     */
    int trellis;

    /**
     * - encoding: Set by user.
     * - decoding: unused
     */
    int min_prediction_order;

    /**
     * - encoding: Set by user.
     * - decoding: unused
     */
    int max_prediction_order;

    /**
     * GOP timecode frame start number
     * - encoding: Set by user, in non drop frame format
     * - decoding: Set by libavcodec (timecode in the 25 bits format, -1 if unset)
     */
    int64_t timecode_frame_start;

    /* The RTP callback: This function is called    */
    /* every time the encoder has a packet to send. */
    /* It depends on the encoder if the data starts */
    /* with a Start Code (it should). H.263 does.   */
    /* mb_nb contains the number of macroblocks     */
    /* encoded in the RTP payload.                  */
    void (*rtp_callback)(struct AVCodecContext *avctx, void *data, int size, int mb_nb);

    int rtp_payload_size;   /* The size of the RTP payload: the coder will  */
                            /* do its best to deliver a chunk with size     */
                            /* below rtp_payload_size, the chunk will start */
                            /* with a start code on some codecs like H.263. */
                            /* This doesn't take account of any particular  */
                            /* headers inside the transmitted RTP payload.  */

    /* statistics, used for 2-pass encoding */
    int mv_bits;
    int header_bits;
    int i_tex_bits;
    int p_tex_bits;
    int i_count;
    int p_count;
    int skip_count;
    int misc_bits;

    /**
     * number of bits used for the previously encoded frame
     * - encoding: Set by libavcodec.
     * - decoding: unused
     */
    int frame_bits;

    /**
     * pass1 encoding statistics output buffer
     * - encoding: Set by libavcodec.
     * - decoding: unused
     */
    char *stats_out;

    /**
     * pass2 encoding statistics input buffer
     * Concatenated stuff from stats_out of pass1 should be placed here.
     * - encoding: Allocated/set/freed by user.
     * - decoding: unused
     */
    char *stats_in;

    /**
     * Work around bugs in encoders which sometimes cannot be detected automatically.
     * - encoding: Set by user
     * - decoding: Set by user
     */
    int workaround_bugs;
#define FF_BUG_AUTODETECT       1  ///< autodetection
#if FF_API_OLD_MSMPEG4
#define FF_BUG_OLD_MSMPEG4      2
#endif
#define FF_BUG_XVID_ILACE       4
#define FF_BUG_UMP4             8
#define FF_BUG_NO_PADDING       16
#define FF_BUG_AMV              32
#if FF_API_AC_VLC
#define FF_BUG_AC_VLC           0  ///< Will be removed, libavcodec can now handle these non-compliant files by default.
#endif
#define FF_BUG_QPEL_CHROMA      64
#define FF_BUG_STD_QPEL         128
#define FF_BUG_QPEL_CHROMA2     256
#define FF_BUG_DIRECT_BLOCKSIZE 512
#define FF_BUG_EDGE             1024
#define FF_BUG_HPEL_CHROMA      2048
#define FF_BUG_DC_CLIP          4096
#define FF_BUG_MS               8192 ///< Work around various bugs in Microsoft's broken decoders.
#define FF_BUG_TRUNCATED       16384

    /**
     * strictly follow the standard (MPEG4, ...).
     * - encoding: Set by user.
     * - decoding: Set by user.
     * Setting this to STRICT or higher means the encoder and decoder will
     * generally do stupid things, whereas setting it to unofficial or lower
     * will mean the encoder might produce output that is not supported by all
     * spec-compliant decoders. Decoders don't differentiate between normal,
     * unofficial and experimental (that is, they always try to decode things
     * when they can) unless they are explicitly asked to behave stupidly
     * (=strictly conform to the specs)
     */
    int strict_std_compliance;
#define FF_COMPLIANCE_VERY_STRICT   2 ///< Strictly conform to an older more strict version of the spec or reference software.
#define FF_COMPLIANCE_STRICT        1 ///< Strictly conform to all the things in the spec no matter what consequences.
#define FF_COMPLIANCE_NORMAL        0
#define FF_COMPLIANCE_UNOFFICIAL   -1 ///< Allow unofficial extensions
#define FF_COMPLIANCE_EXPERIMENTAL -2 ///< Allow nonstandardized experimental things.

    /**
     * error concealment flags
     * - encoding: unused
     * - decoding: Set by user.
     */
    int error_concealment;
#define FF_EC_GUESS_MVS   1
#define FF_EC_DEBLOCK     2
#define FF_EC_FAVOR_INTER 256

    /**
     * debug
     * - encoding: Set by user.
     * - decoding: Set by user.
     */
    int debug;
#define FF_DEBUG_PICT_INFO   1
#define FF_DEBUG_RC          2
#define FF_DEBUG_BITSTREAM   4
#define FF_DEBUG_MB_TYPE     8
#define FF_DEBUG_QP          16
#if FF_API_DEBUG_MV
/**
 * @deprecated this option does nothing
 */
#define FF_DEBUG_MV          32
#endif
#define FF_DEBUG_DCT_COEFF   0x00000040
#define FF_DEBUG_SKIP        0x00000080
#define FF_DEBUG_STARTCODE   0x00000100
#if FF_API_UNUSED_MEMBERS
#define FF_DEBUG_PTS         0x00000200
#endif /* FF_API_UNUSED_MEMBERS */
#define FF_DEBUG_ER          0x00000400
#define FF_DEBUG_MMCO        0x00000800
#define FF_DEBUG_BUGS        0x00001000
#if FF_API_DEBUG_MV
#define FF_DEBUG_VIS_QP      0x00002000 ///< only access through AVOptions from outside libavcodec
#define FF_DEBUG_VIS_MB_TYPE 0x00004000 ///< only access through AVOptions from outside libavcodec
#endif
#define FF_DEBUG_BUFFERS     0x00008000
#define FF_DEBUG_THREADS     0x00010000
#define FF_DEBUG_GREEN_MD    0x00800000
#define FF_DEBUG_NOMC        0x01000000

#if FF_API_DEBUG_MV
    /**
     * debug
     * Code outside libavcodec should access this field using AVOptions
     * - encoding: Set by user.
     * - decoding: Set by user.
     */
    int debug_mv;
#define FF_DEBUG_VIS_MV_P_FOR  0x00000001 //visualize forward predicted MVs of P frames
#define FF_DEBUG_VIS_MV_B_FOR  0x00000002 //visualize forward predicted MVs of B frames
#define FF_DEBUG_VIS_MV_B_BACK 0x00000004 //visualize backward predicted MVs of B frames
#endif

    /**
     * Error recognition; may misdetect some more or less valid parts as errors.
     * - encoding: unused
     * - decoding: Set by user.
     */
    int err_recognition;

/**
 * Verify checksums embedded in the bitstream (could be of either encoded or
 * decoded data, depending on the codec) and print an error message on mismatch.
 * If AV_EF_EXPLODE is also set, a mismatching checksum will result in the
 * decoder returning an error.
 */
#define AV_EF_CRCCHECK  (1<<0)
#define AV_EF_BITSTREAM (1<<1)          ///< detect bitstream specification deviations
#define AV_EF_BUFFER    (1<<2)          ///< detect improper bitstream length
#define AV_EF_EXPLODE   (1<<3)          ///< abort decoding on minor error detection

#define AV_EF_IGNORE_ERR (1<<15)        ///< ignore errors and continue
#define AV_EF_CAREFUL    (1<<16)        ///< consider things that violate the spec, are fast to calculate and have not been seen in the wild as errors
#define AV_EF_COMPLIANT  (1<<17)        ///< consider all spec non compliances as errors
#define AV_EF_AGGRESSIVE (1<<18)        ///< consider things that a sane encoder should not do as an error


    /**
     * opaque 64bit number (generally a PTS) that will be reordered and
     * output in AVFrame.reordered_opaque
     * - encoding: unused
     * - decoding: Set by user.
     */
    int64_t reordered_opaque;

    /**
     * Hardware accelerator in use
     * - encoding: unused.
     * - decoding: Set by libavcodec
     */
    struct AVHWAccel *hwaccel;

    /**
     * Hardware accelerator context.
     * For some hardware accelerators, a global context needs to be
     * provided by the user. In that case, this holds display-dependent
     * data FFmpeg cannot instantiate itself. Please refer to the
     * FFmpeg HW accelerator documentation to know how to fill this
     * is. e.g. for VA API, this is a struct vaapi_context.
     * - encoding: unused
     * - decoding: Set by user
     */
    void *hwaccel_context;

    /**
     * error
     * - encoding: Set by libavcodec if flags & AV_CODEC_FLAG_PSNR.
     * - decoding: unused
     */
    uint64_t error[AV_NUM_DATA_POINTERS];

    /**
     * DCT algorithm, see FF_DCT_* below
     * - encoding: Set by user.
     * - decoding: unused
     */
    int dct_algo;
#define FF_DCT_AUTO    0
#define FF_DCT_FASTINT 1
#define FF_DCT_INT     2
#define FF_DCT_MMX     3
#define FF_DCT_ALTIVEC 5
#define FF_DCT_FAAN    6

    /**
     * IDCT algorithm, see FF_IDCT_* below.
     * - encoding: Set by user.
     * - decoding: Set by user.
     */
    int idct_algo;
#define FF_IDCT_AUTO          0
#define FF_IDCT_INT           1
#define FF_IDCT_SIMPLE        2
#define FF_IDCT_SIMPLEMMX     3
#define FF_IDCT_ARM           7
#define FF_IDCT_ALTIVEC       8
#if FF_API_ARCH_SH4
#define FF_IDCT_SH4           9
#endif
#define FF_IDCT_SIMPLEARM     10
#if FF_API_UNUSED_MEMBERS
#define FF_IDCT_IPP           13
#endif /* FF_API_UNUSED_MEMBERS */
#define FF_IDCT_XVID          14
#if FF_API_IDCT_XVIDMMX
#define FF_IDCT_XVIDMMX       14
#endif /* FF_API_IDCT_XVIDMMX */
#define FF_IDCT_SIMPLEARMV5TE 16
#define FF_IDCT_SIMPLEARMV6   17
#if FF_API_ARCH_SPARC
#define FF_IDCT_SIMPLEVIS     18
#endif
#define FF_IDCT_FAAN          20
#define FF_IDCT_SIMPLENEON    22
#if FF_API_ARCH_ALPHA
#define FF_IDCT_SIMPLEALPHA   23
#endif
#define FF_IDCT_SIMPLEAUTO    128

    /**
     * bits per sample/pixel from the demuxer (needed for huffyuv).
     * - encoding: Set by libavcodec.
     * - decoding: Set by user.
     */
     int bits_per_coded_sample;

    /**
     * Bits per sample/pixel of internal libavcodec pixel/sample format.
     * - encoding: set by user.
     * - decoding: set by libavcodec.
     */
    int bits_per_raw_sample;

#if FF_API_LOWRES
    /**
     * low resolution decoding, 1-> 1/2 size, 2->1/4 size
     * - encoding: unused
     * - decoding: Set by user.
     * Code outside libavcodec should access this field using:
     * av_codec_{get,set}_lowres(avctx)
     */
     int lowres;
#endif

#if FF_API_CODED_FRAME
    /**
     * the picture in the bitstream
     * - encoding: Set by libavcodec.
     * - decoding: unused
     *
     * @deprecated use the quality factor packet side data instead
     */
    attribute_deprecated AVFrame *coded_frame;
#endif

    /**
     * thread count
     * is used to decide how many independent tasks should be passed to execute()
     * - encoding: Set by user.
     * - decoding: Set by user.
     */
    int thread_count;

    /**
     * Which multithreading methods to use.
     * Use of FF_THREAD_FRAME will increase decoding delay by one frame per thread,
     * so clients which cannot provide future frames should not use it.
     *
     * - encoding: Set by user, otherwise the default is used.
     * - decoding: Set by user, otherwise the default is used.
     */
    int thread_type;
#define FF_THREAD_FRAME   1 ///< Decode more than one frame at once
#define FF_THREAD_SLICE   2 ///< Decode more than one part of a single frame at once

    /**
     * Which multithreading methods are in use by the codec.
     * - encoding: Set by libavcodec.
     * - decoding: Set by libavcodec.
     */
    int active_thread_type;

    /**
     * Set by the client if its custom get_buffer() callback can be called
     * synchronously from another thread, which allows faster multithreaded decoding.
     * draw_horiz_band() will be called from other threads regardless of this setting.
     * Ignored if the default get_buffer() is used.
     * - encoding: Set by user.
     * - decoding: Set by user.
     */
    int thread_safe_callbacks;

    /**
     * The codec may call this to execute several independent things.
     * It will return only after finishing all tasks.
     * The user may replace this with some multithreaded implementation,
     * the default implementation will execute the parts serially.
     * @param count the number of things to execute
     * - encoding: Set by libavcodec, user can override.
     * - decoding: Set by libavcodec, user can override.
     */
    int (*execute)(struct AVCodecContext *c, int (*func)(struct AVCodecContext *c2, void *arg), void *arg2, int *ret, int count, int size);

    /**
     * The codec may call this to execute several independent things.
     * It will return only after finishing all tasks.
     * The user may replace this with some multithreaded implementation,
     * the default implementation will execute the parts serially.
     * Also see avcodec_thread_init and e.g. the --enable-pthread configure option.
     * @param c context passed also to func
     * @param count the number of things to execute
     * @param arg2 argument passed unchanged to func
     * @param ret return values of executed functions, must have space for "count" values. May be NULL.
     * @param func function that will be called count times, with jobnr from 0 to count-1.
     *             threadnr will be in the range 0 to c->thread_count-1 < MAX_THREADS and so that no
     *             two instances of func executing at the same time will have the same threadnr.
     * @return always 0 currently, but code should handle a future improvement where when any call to func
     *         returns < 0 no further calls to func may be done and < 0 is returned.
     * - encoding: Set by libavcodec, user can override.
     * - decoding: Set by libavcodec, user can override.
     */
    int (*execute2)(struct AVCodecContext *c, int (*func)(struct AVCodecContext *c2, void *arg, int jobnr, int threadnr), void *arg2, int *ret, int count);

    /**
     * noise vs. sse weight for the nsse comparison function
     * - encoding: Set by user.
     * - decoding: unused
     */
     int nsse_weight;

    /**
     * profile
     * - encoding: Set by user.
     * - decoding: Set by libavcodec.
     */
     int profile;
#define FF_PROFILE_UNKNOWN -99
#define FF_PROFILE_RESERVED -100

#define FF_PROFILE_AAC_MAIN 0
#define FF_PROFILE_AAC_LOW  1
#define FF_PROFILE_AAC_SSR  2
#define FF_PROFILE_AAC_LTP  3
#define FF_PROFILE_AAC_HE   4
#define FF_PROFILE_AAC_HE_V2 28
#define FF_PROFILE_AAC_LD   22
#define FF_PROFILE_AAC_ELD  38
#define FF_PROFILE_MPEG2_AAC_LOW 128
#define FF_PROFILE_MPEG2_AAC_HE  131

#define FF_PROFILE_DTS         20
#define FF_PROFILE_DTS_ES      30
#define FF_PROFILE_DTS_96_24   40
#define FF_PROFILE_DTS_HD_HRA  50
#define FF_PROFILE_DTS_HD_MA   60
#define FF_PROFILE_DTS_EXPRESS 70

#define FF_PROFILE_MPEG2_422    0
#define FF_PROFILE_MPEG2_HIGH   1
#define FF_PROFILE_MPEG2_SS     2
#define FF_PROFILE_MPEG2_SNR_SCALABLE  3
#define FF_PROFILE_MPEG2_MAIN   4
#define FF_PROFILE_MPEG2_SIMPLE 5

#define FF_PROFILE_H264_CONSTRAINED  (1<<9)  // 8+1; constraint_set1_flag
#define FF_PROFILE_H264_INTRA        (1<<11) // 8+3; constraint_set3_flag

#define FF_PROFILE_H264_BASELINE             66
#define FF_PROFILE_H264_CONSTRAINED_BASELINE (66|FF_PROFILE_H264_CONSTRAINED)
#define FF_PROFILE_H264_MAIN                 77
#define FF_PROFILE_H264_EXTENDED             88
#define FF_PROFILE_H264_HIGH                 100
#define FF_PROFILE_H264_HIGH_10              110
#define FF_PROFILE_H264_HIGH_10_INTRA        (110|FF_PROFILE_H264_INTRA)
#define FF_PROFILE_H264_HIGH_422             122
#define FF_PROFILE_H264_HIGH_422_INTRA       (122|FF_PROFILE_H264_INTRA)
#define FF_PROFILE_H264_HIGH_444             144
#define FF_PROFILE_H264_HIGH_444_PREDICTIVE  244
#define FF_PROFILE_H264_HIGH_444_INTRA       (244|FF_PROFILE_H264_INTRA)
#define FF_PROFILE_H264_CAVLC_444            44

#define FF_PROFILE_VC1_SIMPLE   0
#define FF_PROFILE_VC1_MAIN     1
#define FF_PROFILE_VC1_COMPLEX  2
#define FF_PROFILE_VC1_ADVANCED 3

#define FF_PROFILE_MPEG4_SIMPLE                     0
#define FF_PROFILE_MPEG4_SIMPLE_SCALABLE            1
#define FF_PROFILE_MPEG4_CORE                       2
#define FF_PROFILE_MPEG4_MAIN                       3
#define FF_PROFILE_MPEG4_N_BIT                      4
#define FF_PROFILE_MPEG4_SCALABLE_TEXTURE           5
#define FF_PROFILE_MPEG4_SIMPLE_FACE_ANIMATION      6
#define FF_PROFILE_MPEG4_BASIC_ANIMATED_TEXTURE     7
#define FF_PROFILE_MPEG4_HYBRID                     8
#define FF_PROFILE_MPEG4_ADVANCED_REAL_TIME         9
#define FF_PROFILE_MPEG4_CORE_SCALABLE             10
#define FF_PROFILE_MPEG4_ADVANCED_CODING           11
#define FF_PROFILE_MPEG4_ADVANCED_CORE             12
#define FF_PROFILE_MPEG4_ADVANCED_SCALABLE_TEXTURE 13
#define FF_PROFILE_MPEG4_SIMPLE_STUDIO             14
#define FF_PROFILE_MPEG4_ADVANCED_SIMPLE           15

#define FF_PROFILE_JPEG2000_CSTREAM_RESTRICTION_0   0
#define FF_PROFILE_JPEG2000_CSTREAM_RESTRICTION_1   1
#define FF_PROFILE_JPEG2000_CSTREAM_NO_RESTRICTION  2
#define FF_PROFILE_JPEG2000_DCINEMA_2K              3
#define FF_PROFILE_JPEG2000_DCINEMA_4K              4

#define FF_PROFILE_VP9_0                            0
#define FF_PROFILE_VP9_1                            1
#define FF_PROFILE_VP9_2                            2
#define FF_PROFILE_VP9_3                            3

#define FF_PROFILE_HEVC_MAIN                        1
#define FF_PROFILE_HEVC_MAIN_10                     2
#define FF_PROFILE_HEVC_MAIN_STILL_PICTURE          3
#define FF_PROFILE_HEVC_REXT                        4

    /**
     * level
     * - encoding: Set by user.
     * - decoding: Set by libavcodec.
     */
     int level;
#define FF_LEVEL_UNKNOWN -99

    /**
     * Skip loop filtering for selected frames.
     * - encoding: unused
     * - decoding: Set by user.
     */
    enum AVDiscard skip_loop_filter;

    /**
     * Skip IDCT/dequantization for selected frames.
     * - encoding: unused
     * - decoding: Set by user.
     */
    enum AVDiscard skip_idct;

    /**
     * Skip decoding for selected frames.
     * - encoding: unused
     * - decoding: Set by user.
     */
    enum AVDiscard skip_frame;

    /**
     * Header containing style information for text subtitles.
     * For SUBTITLE_ASS subtitle type, it should contain the whole ASS
     * [Script Info] and [V4+ Styles] section, plus the [Events] line and
     * the Format line following. It shouldn't include any Dialogue line.
     * - encoding: Set/allocated/freed by user (before avcodec_open2())
     * - decoding: Set/allocated/freed by libavcodec (by avcodec_open2())
     */
    uint8_t *subtitle_header;
    int subtitle_header_size;

#if FF_API_ERROR_RATE
    /**
     * @deprecated use the 'error_rate' private AVOption of the mpegvideo
     * encoders
     */
    attribute_deprecated
    int error_rate;
#endif

    /**
     * VBV delay coded in the last frame (in periods of a 27 MHz clock).
     * Used for compliant TS muxing.
     * - encoding: Set by libavcodec.
     * - decoding: unused.
     */
    uint64_t vbv_delay;

#if FF_API_SIDEDATA_ONLY_PKT
    /**
     * Encoding only and set by default. Allow encoders to output packets
     * that do not contain any encoded data, only side data.
     *
     * Some encoders need to output such packets, e.g. to update some stream
     * parameters at the end of encoding.
     *
     * @deprecated this field disables the default behaviour and
     *             it is kept only for compatibility.
     */
    attribute_deprecated
    int side_data_only_packets;
#endif

    /**
     * Audio only. The number of "priming" samples (padding) inserted by the
     * encoder at the beginning of the audio. I.e. this number of leading
     * decoded samples must be discarded by the caller to get the original audio
     * without leading padding.
     *
     * - decoding: unused
     * - encoding: Set by libavcodec. The timestamps on the output packets are
     *             adjusted by the encoder so that they always refer to the
     *             first sample of the data actually contained in the packet,
     *             including any added padding.  E.g. if the timebase is
     *             1/samplerate and the timestamp of the first input sample is
     *             0, the timestamp of the first output packet will be
     *             -initial_padding.
     */
    int initial_padding;

    /**
     * - decoding: For codecs that store a framerate value in the compressed
     *             bitstream, the decoder may export it here. { 0, 1} when
     *             unknown.
     * - encoding: unused
     */
    AVRational framerate;

    /**
     * Nominal unaccelerated pixel format, see AV_PIX_FMT_xxx.
     * - encoding: unused.
     * - decoding: Set by libavcodec before calling get_format()
     */
    enum AVPixelFormat sw_pix_fmt;

    /**
     * Timebase in which pkt_dts/pts and AVPacket.dts/pts are.
     * Code outside libavcodec should access this field using:
     * av_codec_{get,set}_pkt_timebase(avctx)
     * - encoding unused.
     * - decoding set by user.
     */
    AVRational pkt_timebase;

    /**
     * AVCodecDescriptor
     * Code outside libavcodec should access this field using:
     * av_codec_{get,set}_codec_descriptor(avctx)
     * - encoding: unused.
     * - decoding: set by libavcodec.
     */
    const AVCodecDescriptor *codec_descriptor;

#if !FF_API_LOWRES
    /**
     * low resolution decoding, 1-> 1/2 size, 2->1/4 size
     * - encoding: unused
     * - decoding: Set by user.
     * Code outside libavcodec should access this field using:
     * av_codec_{get,set}_lowres(avctx)
     */
     int lowres;
#endif

    /**
     * Current statistics for PTS correction.
     * - decoding: maintained and used by libavcodec, not intended to be used by user apps
     * - encoding: unused
     */
    int64_t pts_correction_num_faulty_pts; /// Number of incorrect PTS values so far
    int64_t pts_correction_num_faulty_dts; /// Number of incorrect DTS values so far
    int64_t pts_correction_last_pts;       /// PTS of the last frame
    int64_t pts_correction_last_dts;       /// DTS of the last frame

    /**
     * Character encoding of the input subtitles file.
     * - decoding: set by user
     * - encoding: unused
     */
    char *sub_charenc;

    /**
     * Subtitles character encoding mode. Formats or codecs might be adjusting
     * this setting (if they are doing the conversion themselves for instance).
     * - decoding: set by libavcodec
     * - encoding: unused
     */
    int sub_charenc_mode;
#define FF_SUB_CHARENC_MODE_DO_NOTHING  -1  ///< do nothing (demuxer outputs a stream supposed to be already in UTF-8, or the codec is bitmap for instance)
#define FF_SUB_CHARENC_MODE_AUTOMATIC    0  ///< libavcodec will select the mode itself
#define FF_SUB_CHARENC_MODE_PRE_DECODER  1  ///< the AVPacket data needs to be recoded to UTF-8 before being fed to the decoder, requires iconv

    /**
     * Skip processing alpha if supported by codec.
     * Note that if the format uses pre-multiplied alpha (common with VP6,
     * and recommended due to better video quality/compression)
     * the image will look as if alpha-blended onto a black background.
     * However for formats that do not use pre-multiplied alpha
     * there might be serious artefacts (though e.g. libswscale currently
     * assumes pre-multiplied alpha anyway).
     * Code outside libavcodec should access this field using AVOptions
     *
     * - decoding: set by user
     * - encoding: unused
     */
    int skip_alpha;

    /**
     * Number of samples to skip after a discontinuity
     * - decoding: unused
     * - encoding: set by libavcodec
     */
    int seek_preroll;

#if !FF_API_DEBUG_MV
    /**
     * debug motion vectors
     * Code outside libavcodec should access this field using AVOptions
     * - encoding: Set by user.
     * - decoding: Set by user.
     */
    int debug_mv;
#define FF_DEBUG_VIS_MV_P_FOR  0x00000001 //visualize forward predicted MVs of P frames
#define FF_DEBUG_VIS_MV_B_FOR  0x00000002 //visualize forward predicted MVs of B frames
#define FF_DEBUG_VIS_MV_B_BACK 0x00000004 //visualize backward predicted MVs of B frames
#endif

    /**
     * custom intra quantization matrix
     * Code outside libavcodec should access this field using av_codec_g/set_chroma_intra_matrix()
     * - encoding: Set by user, can be NULL.
     * - decoding: unused.
     */
    uint16_t *chroma_intra_matrix;

    /**
     * dump format separator.
     * can be ", " or "\n      " or anything else
     * Code outside libavcodec should access this field using AVOptions
     * (NO direct access).
     * - encoding: Set by user.
     * - decoding: Set by user.
     */
    uint8_t *dump_separator;

    /**
     * ',' separated list of allowed decoders.
     * If NULL then all are allowed
     * - encoding: unused
     * - decoding: set by user through AVOPtions (NO direct access)
     */
    char *codec_whitelist;

    /*
     * Properties of the stream that gets decoded
     * To be accessed through av_codec_get_properties() (NO direct access)
     * - encoding: unused
     * - decoding: set by libavcodec
     */
    unsigned properties;
#define FF_CODEC_PROPERTY_LOSSLESS        0x00000001
#define FF_CODEC_PROPERTY_CLOSED_CAPTIONS 0x00000002
} AVCodecContext;

AVRational av_codec_get_pkt_timebase         (const AVCodecContext *avctx);
void       av_codec_set_pkt_timebase         (AVCodecContext *avctx, AVRational val);

const AVCodecDescriptor *av_codec_get_codec_descriptor(const AVCodecContext *avctx);
void                     av_codec_set_codec_descriptor(AVCodecContext *avctx, const AVCodecDescriptor *desc);

unsigned av_codec_get_codec_properties(const AVCodecContext *avctx);

int  av_codec_get_lowres(const AVCodecContext *avctx);
void av_codec_set_lowres(AVCodecContext *avctx, int val);

int  av_codec_get_seek_preroll(const AVCodecContext *avctx);
void av_codec_set_seek_preroll(AVCodecContext *avctx, int val);

uint16_t *av_codec_get_chroma_intra_matrix(const AVCodecContext *avctx);
void av_codec_set_chroma_intra_matrix(AVCodecContext *avctx, uint16_t *val);

/**
 * AVProfile.
 */
typedef struct AVProfile {
    int profile;
    const char *name; ///< short name for the profile
} AVProfile;

typedef struct AVCodecDefault AVCodecDefault;

struct AVSubtitle;

/**
 * AVCodec.
 */
typedef struct AVCodec {
    /**
     * Name of the codec implementation.
     * The name is globally unique among encoders and among decoders (but an
     * encoder and a decoder can share the same name).
     * This is the primary way to find a codec from the user perspective.
     */
    const char *name;
    /**
     * Descriptive name for the codec, meant to be more human readable than name.
     * You should use the NULL_IF_CONFIG_SMALL() macro to define it.
     */
    const char *long_name;
    enum AVMediaType type;
    enum AVCodecID id;
    /**
     * Codec capabilities.
     * see AV_CODEC_CAP_*
     */
    int capabilities;
    const AVRational *supported_framerates; ///< array of supported framerates, or NULL if any, array is terminated by {0,0}
    const enum AVPixelFormat *pix_fmts;     ///< array of supported pixel formats, or NULL if unknown, array is terminated by -1
    const int *supported_samplerates;       ///< array of supported audio samplerates, or NULL if unknown, array is terminated by 0
    const enum AVSampleFormat *sample_fmts; ///< array of supported sample formats, or NULL if unknown, array is terminated by -1
    const uint64_t *channel_layouts;         ///< array of support channel layouts, or NULL if unknown. array is terminated by 0
    uint8_t max_lowres;                     ///< maximum value for lowres supported by the decoder, no direct access, use av_codec_get_max_lowres()
    const AVClass *priv_class;              ///< AVClass for the private context
    const AVProfile *profiles;              ///< array of recognized profiles, or NULL if unknown, array is terminated by {FF_PROFILE_UNKNOWN}

    /*****************************************************************
     * No fields below this line are part of the public API. They
     * may not be used outside of libavcodec and can be changed and
     * removed at will.
     * New public fields should be added right above.
     *****************************************************************
     */
    int priv_data_size;
    struct AVCodec *next;
    /**
     * @name Frame-level threading support functions
     * @{
     */
    /**
     * If defined, called on thread contexts when they are created.
     * If the codec allocates writable tables in init(), re-allocate them here.
     * priv_data will be set to a copy of the original.
     */
    int (*init_thread_copy)(AVCodecContext *);
    /**
     * Copy necessary context variables from a previous thread context to the current one.
     * If not defined, the next thread will start automatically; otherwise, the codec
     * must call ff_thread_finish_setup().
     *
     * dst and src will (rarely) point to the same context, in which case memcpy should be skipped.
     */
    int (*update_thread_context)(AVCodecContext *dst, const AVCodecContext *src);
    /** @} */

    /**
     * Private codec-specific defaults.
     */
    const AVCodecDefault *defaults;

    /**
     * Initialize codec static data, called from avcodec_register().
     */
    void (*init_static_data)(struct AVCodec *codec);

    int (*init)(AVCodecContext *);
    int (*encode_sub)(AVCodecContext *, uint8_t *buf, int buf_size,
                      const struct AVSubtitle *sub);
    /**
     * Encode data to an AVPacket.
     *
     * @param      avctx          codec context
     * @param      avpkt          output AVPacket (may contain a user-provided buffer)
     * @param[in]  frame          AVFrame containing the raw data to be encoded
     * @param[out] got_packet_ptr encoder sets to 0 or 1 to indicate that a
     *                            non-empty packet was returned in avpkt.
     * @return 0 on success, negative error code on failure
     */
    int (*encode2)(AVCodecContext *avctx, AVPacket *avpkt, const AVFrame *frame,
                   int *got_packet_ptr);
    int (*decode)(AVCodecContext *, void *outdata, int *outdata_size, AVPacket *avpkt);
    int (*close)(AVCodecContext *);
    /**
     * Flush buffers.
     * Will be called when seeking
     */
    void (*flush)(AVCodecContext *);
    /**
     * Internal codec capabilities.
     * See FF_CODEC_CAP_* in internal.h
     */
    int caps_internal;
} AVCodec;

int av_codec_get_max_lowres(const AVCodec *codec);

struct MpegEncContext;

/**
 * @defgroup lavc_hwaccel AVHWAccel
 * @{
 */
typedef struct AVHWAccel {
    /**
     * Name of the hardware accelerated codec.
     * The name is globally unique among encoders and among decoders (but an
     * encoder and a decoder can share the same name).
     */
    const char *name;

    /**
     * Type of codec implemented by the hardware accelerator.
     *
     * See AVMEDIA_TYPE_xxx
     */
    enum AVMediaType type;

    /**
     * Codec implemented by the hardware accelerator.
     *
     * See AV_CODEC_ID_xxx
     */
    enum AVCodecID id;

    /**
     * Supported pixel format.
     *
     * Only hardware accelerated formats are supported here.
     */
    enum AVPixelFormat pix_fmt;

    /**
     * Hardware accelerated codec capabilities.
     * see HWACCEL_CODEC_CAP_*
     */
    int capabilities;

    /*****************************************************************
     * No fields below this line are part of the public API. They
     * may not be used outside of libavcodec and can be changed and
     * removed at will.
     * New public fields should be added right above.
     *****************************************************************
     */
    struct AVHWAccel *next;

    /**
     * Allocate a custom buffer
     */
    int (*alloc_frame)(AVCodecContext *avctx, AVFrame *frame);

    /**
     * Called at the beginning of each frame or field picture.
     *
     * Meaningful frame information (codec specific) is guaranteed to
     * be parsed at this point. This function is mandatory.
     *
     * Note that buf can be NULL along with buf_size set to 0.
     * Otherwise, this means the whole frame is available at this point.
     *
     * @param avctx the codec context
     * @param buf the frame data buffer base
     * @param buf_size the size of the frame in bytes
     * @return zero if successful, a negative value otherwise
     */
    int (*start_frame)(AVCodecContext *avctx, const uint8_t *buf, uint32_t buf_size);

    /**
     * Callback for each slice.
     *
     * Meaningful slice information (codec specific) is guaranteed to
     * be parsed at this point. This function is mandatory.
     * The only exception is XvMC, that works on MB level.
     *
     * @param avctx the codec context
     * @param buf the slice data buffer base
     * @param buf_size the size of the slice in bytes
     * @return zero if successful, a negative value otherwise
     */
    int (*decode_slice)(AVCodecContext *avctx, const uint8_t *buf, uint32_t buf_size);

    /**
     * Called at the end of each frame or field picture.
     *
     * The whole picture is parsed at this point and can now be sent
     * to the hardware accelerator. This function is mandatory.
     *
     * @param avctx the codec context
     * @return zero if successful, a negative value otherwise
     */
    int (*end_frame)(AVCodecContext *avctx);

    /**
     * Size of per-frame hardware accelerator private data.
     *
     * Private data is allocated with av_mallocz() before
     * AVCodecContext.get_buffer() and deallocated after
     * AVCodecContext.release_buffer().
     */
    int frame_priv_data_size;

    /**
     * Called for every Macroblock in a slice.
     *
     * XvMC uses it to replace the ff_mpv_decode_mb().
     * Instead of decoding to raw picture, MB parameters are
     * stored in an array provided by the video driver.
     *
     * @param s the mpeg context
     */
    void (*decode_mb)(struct MpegEncContext *s);

    /**
     * Initialize the hwaccel private data.
     *
     * This will be called from ff_get_format(), after hwaccel and
     * hwaccel_context are set and the hwaccel private data in AVCodecInternal
     * is allocated.
     */
    int (*init)(AVCodecContext *avctx);

    /**
     * Uninitialize the hwaccel private data.
     *
     * This will be called from get_format() or avcodec_close(), after hwaccel
     * and hwaccel_context are already uninitialized.
     */
    int (*uninit)(AVCodecContext *avctx);

    /**
     * Size of the private data to allocate in
     * AVCodecInternal.hwaccel_priv_data.
     */
    int priv_data_size;
} AVHWAccel;

/**
 * Hardware acceleration should be used for decoding even if the codec level
 * used is unknown or higher than the maximum supported level reported by the
 * hardware driver.
 *
 * It's generally a good idea to pass this flag unless you have a specific
 * reason not to, as hardware tends to under-report supported levels.
 */
#define AV_HWACCEL_FLAG_IGNORE_LEVEL (1 << 0)

/**
 * Hardware acceleration can output YUV pixel formats with a different chroma
 * sampling than 4:2:0 and/or other than 8 bits per component.
 */
#define AV_HWACCEL_FLAG_ALLOW_HIGH_DEPTH (1 << 1)

/**
 * @}
 */

#if FF_API_AVPICTURE
/**
 * @defgroup lavc_picture AVPicture
 *
 * Functions for working with AVPicture
 * @{
 */

/**
 * Picture data structure.
 *
 * Up to four components can be stored into it, the last component is
 * alpha.
 * @deprecated use AVFrame or imgutils functions instead
 */
typedef struct AVPicture {
    attribute_deprecated
    uint8_t *data[AV_NUM_DATA_POINTERS];    ///< pointers to the image data planes
    attribute_deprecated
    int linesize[AV_NUM_DATA_POINTERS];     ///< number of bytes per line
} AVPicture;

/**
 * @}
 */
#endif

enum AVSubtitleType {
    SUBTITLE_NONE,

    SUBTITLE_BITMAP,                ///< A bitmap, pict will be set

    /**
     * Plain text, the text field must be set by the decoder and is
     * authoritative. ass and pict fields may contain approximations.
     */
    SUBTITLE_TEXT,

    /**
     * Formatted text, the ass field must be set by the decoder and is
     * authoritative. pict and text fields may contain approximations.
     */
    SUBTITLE_ASS,
};

#define AV_SUBTITLE_FLAG_FORCED 0x00000001

typedef struct AVSubtitleRect {
    int x;         ///< top left corner  of pict, undefined when pict is not set
    int y;         ///< top left corner  of pict, undefined when pict is not set
    int w;         ///< width            of pict, undefined when pict is not set
    int h;         ///< height           of pict, undefined when pict is not set
    int nb_colors; ///< number of colors in pict, undefined when pict is not set

#if FF_API_AVPICTURE
    /**
     * @deprecated unused
     */
    attribute_deprecated
    AVPicture pict;
#endif
    /**
     * data+linesize for the bitmap of this subtitle.
     * Can be set for text/ass as well once they are rendered.
     */
    uint8_t *data[4];
    int linesize[4];

    enum AVSubtitleType type;

    char *text;                     ///< 0 terminated plain UTF-8 text

    /**
     * 0 terminated ASS/SSA compatible event line.
     * The presentation of this is unaffected by the other values in this
     * struct.
     */
    char *ass;

    int flags;
} AVSubtitleRect;

typedef struct AVSubtitle {
    uint16_t format; /* 0 = graphics */
    uint32_t start_display_time; /* relative to packet pts, in ms */
    uint32_t end_display_time; /* relative to packet pts, in ms */
    unsigned num_rects;
    AVSubtitleRect **rects;
    int64_t pts;    ///< Same as packet pts, in AV_TIME_BASE
} AVSubtitle;

/**
 * If c is NULL, returns the first registered codec,
 * if c is non-NULL, returns the next registered codec after c,
 * or NULL if c is the last one.
 */
AVCodec *av_codec_next(const AVCodec *c);

/**
 * Return the LIBAVCODEC_VERSION_INT constant.
 */
unsigned avcodec_version(void);

/**
 * Return the libavcodec build-time configuration.
 */
const char *avcodec_configuration(void);

/**
 * Return the libavcodec license.
 */
const char *avcodec_license(void);

/**
 * Register the codec codec and initialize libavcodec.
 *
 * @warning either this function or avcodec_register_all() must be called
 * before any other libavcodec functions.
 *
 * @see avcodec_register_all()
 */
void avcodec_register(AVCodec *codec);

/**
 * Register all the codecs, parsers and bitstream filters which were enabled at
 * configuration time. If you do not call this function you can select exactly
 * which formats you want to support, by using the individual registration
 * functions.
 *
 * @see avcodec_register
 * @see av_register_codec_parser
 * @see av_register_bitstream_filter
 */
void avcodec_register_all(void);

/**
 * Allocate an AVCodecContext and set its fields to default values. The
 * resulting struct should be freed with avcodec_free_context().
 *
 * @param codec if non-NULL, allocate private data and initialize defaults
 *              for the given codec. It is illegal to then call avcodec_open2()
 *              with a different codec.
 *              If NULL, then the codec-specific defaults won't be initialized,
 *              which may result in suboptimal default settings (this is
 *              important mainly for encoders, e.g. libx264).
 *
 * @return An AVCodecContext filled with default values or NULL on failure.
 * @see avcodec_get_context_defaults
 */
AVCodecContext *avcodec_alloc_context3(const AVCodec *codec);

/**
 * Free the codec context and everything associated with it and write NULL to
 * the provided pointer.
 */
void avcodec_free_context(AVCodecContext **avctx);

/**
 * Set the fields of the given AVCodecContext to default values corresponding
 * to the given codec (defaults may be codec-dependent).
 *
 * Do not call this function if a non-NULL codec has been passed
 * to avcodec_alloc_context3() that allocated this AVCodecContext.
 * If codec is non-NULL, it is illegal to call avcodec_open2() with a
 * different codec on this AVCodecContext.
 */
int avcodec_get_context_defaults3(AVCodecContext *s, const AVCodec *codec);

/**
 * Get the AVClass for AVCodecContext. It can be used in combination with
 * AV_OPT_SEARCH_FAKE_OBJ for examining options.
 *
 * @see av_opt_find().
 */
const AVClass *avcodec_get_class(void);

/**
 * Get the AVClass for AVFrame. It can be used in combination with
 * AV_OPT_SEARCH_FAKE_OBJ for examining options.
 *
 * @see av_opt_find().
 */
const AVClass *avcodec_get_frame_class(void);

/**
 * Get the AVClass for AVSubtitleRect. It can be used in combination with
 * AV_OPT_SEARCH_FAKE_OBJ for examining options.
 *
 * @see av_opt_find().
 */
const AVClass *avcodec_get_subtitle_rect_class(void);

/**
 * Copy the settings of the source AVCodecContext into the destination
 * AVCodecContext. The resulting destination codec context will be
 * unopened, i.e. you are required to call avcodec_open2() before you
 * can use this AVCodecContext to decode/encode video/audio data.
 *
 * @param dest target codec context, should be initialized with
 *             avcodec_alloc_context3(NULL), but otherwise uninitialized
 * @param src source codec context
 * @return AVERROR() on error (e.g. memory allocation error), 0 on success
 */
int avcodec_copy_context(AVCodecContext *dest, const AVCodecContext *src);

/**
 * Initialize the AVCodecContext to use the given AVCodec. Prior to using this
 * function the context has to be allocated with avcodec_alloc_context3().
 *
 * The functions avcodec_find_decoder_by_name(), avcodec_find_encoder_by_name(),
 * avcodec_find_decoder() and avcodec_find_encoder() provide an easy way for
 * retrieving a codec.
 *
 * @warning This function is not thread safe!
 *
 * @note Always call this function before using decoding routines (such as
 * @ref avcodec_decode_video2()).
 *
 * @code
 * avcodec_register_all();
 * av_dict_set(&opts, "b", "2.5M", 0);
 * codec = avcodec_find_decoder(AV_CODEC_ID_H264);
 * if (!codec)
 *     exit(1);
 *
 * context = avcodec_alloc_context3(codec);
 *
 * if (avcodec_open2(context, codec, opts) < 0)
 *     exit(1);
 * @endcode
 *
 * @param avctx The context to initialize.
 * @param codec The codec to open this context for. If a non-NULL codec has been
 *              previously passed to avcodec_alloc_context3() or
 *              avcodec_get_context_defaults3() for this context, then this
 *              parameter MUST be either NULL or equal to the previously passed
 *              codec.
 * @param options A dictionary filled with AVCodecContext and codec-private options.
 *                On return this object will be filled with options that were not found.
 *
 * @return zero on success, a negative value on error
 * @see avcodec_alloc_context3(), avcodec_find_decoder(), avcodec_find_encoder(),
 *      av_dict_set(), av_opt_find().
 */
int avcodec_open2(AVCodecContext *avctx, const AVCodec *codec, AVDictionary **options);

/**
 * Close a given AVCodecContext and free all the data associated with it
 * (but not the AVCodecContext itself).
 *
 * Calling this function on an AVCodecContext that hasn't been opened will free
 * the codec-specific data allocated in avcodec_alloc_context3() /
 * avcodec_get_context_defaults3() with a non-NULL codec. Subsequent calls will
 * do nothing.
 */
int avcodec_close(AVCodecContext *avctx);

/**
 * Free all allocated data in the given subtitle struct.
 *
 * @param sub AVSubtitle to free.
 */
void avsubtitle_free(AVSubtitle *sub);

/**
 * @}
 */

/**
 * @addtogroup lavc_packet
 * @{
 */

/**
 * Allocate an AVPacket and set its fields to default values.  The resulting
 * struct must be freed using av_packet_free().
 *
 * @return An AVPacket filled with default values or NULL on failure.
 *
 * @note this only allocates the AVPacket itself, not the data buffers. Those
 * must be allocated through other means such as av_new_packet.
 *
 * @see av_new_packet
 */
AVPacket *av_packet_alloc(void);

/**
 * Create a new packet that references the same data as src.
 *
 * This is a shortcut for av_packet_alloc()+av_packet_ref().
 *
 * @return newly created AVPacket on success, NULL on error.
 *
 * @see av_packet_alloc
 * @see av_packet_ref
 */
AVPacket *av_packet_clone(AVPacket *src);

/**
 * Free the packet, if the packet is reference counted, it will be
 * unreferenced first.
 *
 * @param packet packet to be freed. The pointer will be set to NULL.
 * @note passing NULL is a no-op.
 */
void av_packet_free(AVPacket **pkt);

/**
 * Initialize optional fields of a packet with default values.
 *
 * Note, this does not touch the data and size members, which have to be
 * initialized separately.
 *
 * @param pkt packet
 */
void av_init_packet(AVPacket *pkt);

/**
 * Allocate the payload of a packet and initialize its fields with
 * default values.
 *
 * @param pkt packet
 * @param size wanted payload size
 * @return 0 if OK, AVERROR_xxx otherwise
 */
int av_new_packet(AVPacket *pkt, int size);

/**
 * Reduce packet size, correctly zeroing padding
 *
 * @param pkt packet
 * @param size new size
 */
void av_shrink_packet(AVPacket *pkt, int size);

/**
 * Increase packet size, correctly zeroing padding
 *
 * @param pkt packet
 * @param grow_by number of bytes by which to increase the size of the packet
 */
int av_grow_packet(AVPacket *pkt, int grow_by);

/**
 * Initialize a reference-counted packet from av_malloc()ed data.
 *
 * @param pkt packet to be initialized. This function will set the data, size,
 *        buf and destruct fields, all others are left untouched.
 * @param data Data allocated by av_malloc() to be used as packet data. If this
 *        function returns successfully, the data is owned by the underlying AVBuffer.
 *        The caller may not access the data through other means.
 * @param size size of data in bytes, without the padding. I.e. the full buffer
 *        size is assumed to be size + AV_INPUT_BUFFER_PADDING_SIZE.
 *
 * @return 0 on success, a negative AVERROR on error
 */
int av_packet_from_data(AVPacket *pkt, uint8_t *data, int size);

#if FF_API_AVPACKET_OLD_API
/**
 * @warning This is a hack - the packet memory allocation stuff is broken. The
 * packet is allocated if it was not really allocated.
 *
 * @deprecated Use av_packet_ref
 */
attribute_deprecated
int av_dup_packet(AVPacket *pkt);
/**
 * Copy packet, including contents
 *
 * @return 0 on success, negative AVERROR on fail
 */
int av_copy_packet(AVPacket *dst, const AVPacket *src);

/**
 * Copy packet side data
 *
 * @return 0 on success, negative AVERROR on fail
 */
int av_copy_packet_side_data(AVPacket *dst, const AVPacket *src);

/**
 * Free a packet.
 *
 * @deprecated Use av_packet_unref
 *
 * @param pkt packet to free
 */
attribute_deprecated
void av_free_packet(AVPacket *pkt);
#endif
/**
 * Allocate new information of a packet.
 *
 * @param pkt packet
 * @param type side information type
 * @param size side information size
 * @return pointer to fresh allocated data or NULL otherwise
 */
uint8_t* av_packet_new_side_data(AVPacket *pkt, enum AVPacketSideDataType type,
                                 int size);

/**
 * Shrink the already allocated side data buffer
 *
 * @param pkt packet
 * @param type side information type
 * @param size new side information size
 * @return 0 on success, < 0 on failure
 */
int av_packet_shrink_side_data(AVPacket *pkt, enum AVPacketSideDataType type,
                               int size);

/**
 * Get side information from packet.
 *
 * @param pkt packet
 * @param type desired side information type
 * @param size pointer for side information size to store (optional)
 * @return pointer to data if present or NULL otherwise
 */
uint8_t* av_packet_get_side_data(AVPacket *pkt, enum AVPacketSideDataType type,
                                 int *size);

int av_packet_merge_side_data(AVPacket *pkt);

int av_packet_split_side_data(AVPacket *pkt);

const char *av_packet_side_data_name(enum AVPacketSideDataType type);

/**
 * Pack a dictionary for use in side_data.
 *
 * @param dict The dictionary to pack.
 * @param size pointer to store the size of the returned data
 * @return pointer to data if successful, NULL otherwise
 */
uint8_t *av_packet_pack_dictionary(AVDictionary *dict, int *size);
/**
 * Unpack a dictionary from side_data.
 *
 * @param data data from side_data
 * @param size size of the data
 * @param dict the metadata storage dictionary
 * @return 0 on success, < 0 on failure
 */
int av_packet_unpack_dictionary(const uint8_t *data, int size, AVDictionary **dict);


/**
 * Convenience function to free all the side data stored.
 * All the other fields stay untouched.
 *
 * @param pkt packet
 */
void av_packet_free_side_data(AVPacket *pkt);

/**
 * Setup a new reference to the data described by a given packet
 *
 * If src is reference-counted, setup dst as a new reference to the
 * buffer in src. Otherwise allocate a new buffer in dst and copy the
 * data from src into it.
 *
 * All the other fields are copied from src.
 *
 * @see av_packet_unref
 *
 * @param dst Destination packet
 * @param src Source packet
 *
 * @return 0 on success, a negative AVERROR on error.
 */
int av_packet_ref(AVPacket *dst, const AVPacket *src);

/**
 * Wipe the packet.
 *
 * Unreference the buffer referenced by the packet and reset the
 * remaining packet fields to their default values.
 *
 * @param pkt The packet to be unreferenced.
 */
void av_packet_unref(AVPacket *pkt);

/**
 * Move every field in src to dst and reset src.
 *
 * @see av_packet_unref
 *
 * @param src Source packet, will be reset
 * @param dst Destination packet
 */
void av_packet_move_ref(AVPacket *dst, AVPacket *src);

/**
 * Copy only "properties" fields from src to dst.
 *
 * Properties for the purpose of this function are all the fields
 * beside those related to the packet data (buf, data, size)
 *
 * @param dst Destination packet
 * @param src Source packet
 *
 * @return 0 on success AVERROR on failure.
 *
 */
int av_packet_copy_props(AVPacket *dst, const AVPacket *src);

/**
 * Convert valid timing fields (timestamps / durations) in a packet from one
 * timebase to another. Timestamps with unknown values (AV_NOPTS_VALUE) will be
 * ignored.
 *
 * @param pkt packet on which the conversion will be performed
 * @param tb_src source timebase, in which the timing fields in pkt are
 *               expressed
 * @param tb_dst destination timebase, to which the timing fields will be
 *               converted
 */
void av_packet_rescale_ts(AVPacket *pkt, AVRational tb_src, AVRational tb_dst);

/**
 * @}
 */

/**
 * @addtogroup lavc_decoding
 * @{
 */

/**
 * Find a registered decoder with a matching codec ID.
 *
 * @param id AVCodecID of the requested decoder
 * @return A decoder if one was found, NULL otherwise.
 */
AVCodec *avcodec_find_decoder(enum AVCodecID id);

/**
 * Find a registered decoder with the specified name.
 *
 * @param name name of the requested decoder
 * @return A decoder if one was found, NULL otherwise.
 */
AVCodec *avcodec_find_decoder_by_name(const char *name);

/**
 * The default callback for AVCodecContext.get_buffer2(). It is made public so
 * it can be called by custom get_buffer2() implementations for decoders without
 * AV_CODEC_CAP_DR1 set.
 */
int avcodec_default_get_buffer2(AVCodecContext *s, AVFrame *frame, int flags);

#if FF_API_EMU_EDGE
/**
 * Return the amount of padding in pixels which the get_buffer callback must
 * provide around the edge of the image for codecs which do not have the
 * CODEC_FLAG_EMU_EDGE flag.
 *
 * @return Required padding in pixels.
 *
 * @deprecated CODEC_FLAG_EMU_EDGE is deprecated, so this function is no longer
 * needed
 */
attribute_deprecated
unsigned avcodec_get_edge_width(void);
#endif

/**
 * Modify width and height values so that they will result in a memory
 * buffer that is acceptable for the codec if you do not use any horizontal
 * padding.
 *
 * May only be used if a codec with AV_CODEC_CAP_DR1 has been opened.
 */
void avcodec_align_dimensions(AVCodecContext *s, int *width, int *height);

/**
 * Modify width and height values so that they will result in a memory
 * buffer that is acceptable for the codec if you also ensure that all
 * line sizes are a multiple of the respective linesize_align[i].
 *
 * May only be used if a codec with AV_CODEC_CAP_DR1 has been opened.
 */
void avcodec_align_dimensions2(AVCodecContext *s, int *width, int *height,
                               int linesize_align[AV_NUM_DATA_POINTERS]);

/**
 * Converts AVChromaLocation to swscale x/y chroma position.
 *
 * The positions represent the chroma (0,0) position in a coordinates system
 * with luma (0,0) representing the origin and luma(1,1) representing 256,256
 *
 * @param xpos  horizontal chroma sample position
 * @param ypos  vertical   chroma sample position
 */
int avcodec_enum_to_chroma_pos(int *xpos, int *ypos, enum AVChromaLocation pos);

/**
 * Converts swscale x/y chroma position to AVChromaLocation.
 *
 * The positions represent the chroma (0,0) position in a coordinates system
 * with luma (0,0) representing the origin and luma(1,1) representing 256,256
 *
 * @param xpos  horizontal chroma sample position
 * @param ypos  vertical   chroma sample position
 */
enum AVChromaLocation avcodec_chroma_pos_to_enum(int xpos, int ypos);

/**
 * Decode the audio frame of size avpkt->size from avpkt->data into frame.
 *
 * Some decoders may support multiple frames in a single AVPacket. Such
 * decoders would then just decode the first frame and the return value would be
 * less than the packet size. In this case, avcodec_decode_audio4 has to be
 * called again with an AVPacket containing the remaining data in order to
 * decode the second frame, etc...  Even if no frames are returned, the packet
 * needs to be fed to the decoder with remaining data until it is completely
 * consumed or an error occurs.
 *
 * Some decoders (those marked with AV_CODEC_CAP_DELAY) have a delay between input
 * and output. This means that for some packets they will not immediately
 * produce decoded output and need to be flushed at the end of decoding to get
 * all the decoded data. Flushing is done by calling this function with packets
 * with avpkt->data set to NULL and avpkt->size set to 0 until it stops
 * returning samples. It is safe to flush even those decoders that are not
 * marked with AV_CODEC_CAP_DELAY, then no samples will be returned.
 *
 * @warning The input buffer, avpkt->data must be AV_INPUT_BUFFER_PADDING_SIZE
 *          larger than the actual read bytes because some optimized bitstream
 *          readers read 32 or 64 bits at once and could read over the end.
 *
 * @note The AVCodecContext MUST have been opened with @ref avcodec_open2()
 * before packets may be fed to the decoder.
 *
 * @param      avctx the codec context
 * @param[out] frame The AVFrame in which to store decoded audio samples.
 *                   The decoder will allocate a buffer for the decoded frame by
 *                   calling the AVCodecContext.get_buffer2() callback.
 *                   When AVCodecContext.refcounted_frames is set to 1, the frame is
 *                   reference counted and the returned reference belongs to the
 *                   caller. The caller must release the frame using av_frame_unref()
 *                   when the frame is no longer needed. The caller may safely write
 *                   to the frame if av_frame_is_writable() returns 1.
 *                   When AVCodecContext.refcounted_frames is set to 0, the returned
 *                   reference belongs to the decoder and is valid only until the
 *                   next call to this function or until closing or flushing the
 *                   decoder. The caller may not write to it.
 * @param[out] got_frame_ptr Zero if no frame could be decoded, otherwise it is
 *                           non-zero. Note that this field being set to zero
 *                           does not mean that an error has occurred. For
 *                           decoders with AV_CODEC_CAP_DELAY set, no given decode
 *                           call is guaranteed to produce a frame.
 * @param[in]  avpkt The input AVPacket containing the input buffer.
 *                   At least avpkt->data and avpkt->size should be set. Some
 *                   decoders might also require additional fields to be set.
 * @return A negative error code is returned if an error occurred during
 *         decoding, otherwise the number of bytes consumed from the input
 *         AVPacket is returned.
 */
int avcodec_decode_audio4(AVCodecContext *avctx, AVFrame *frame,
                          int *got_frame_ptr, const AVPacket *avpkt);

/**
 * Decode the video frame of size avpkt->size from avpkt->data into picture.
 * Some decoders may support multiple frames in a single AVPacket, such
 * decoders would then just decode the first frame.
 *
 * @warning The input buffer must be AV_INPUT_BUFFER_PADDING_SIZE larger than
 * the actual read bytes because some optimized bitstream readers read 32 or 64
 * bits at once and could read over the end.
 *
 * @warning The end of the input buffer buf should be set to 0 to ensure that
 * no overreading happens for damaged MPEG streams.
 *
 * @note Codecs which have the AV_CODEC_CAP_DELAY capability set have a delay
 * between input and output, these need to be fed with avpkt->data=NULL,
 * avpkt->size=0 at the end to return the remaining frames.
 *
 * @note The AVCodecContext MUST have been opened with @ref avcodec_open2()
 * before packets may be fed to the decoder.
 *
 * @param avctx the codec context
 * @param[out] picture The AVFrame in which the decoded video frame will be stored.
 *             Use av_frame_alloc() to get an AVFrame. The codec will
 *             allocate memory for the actual bitmap by calling the
 *             AVCodecContext.get_buffer2() callback.
 *             When AVCodecContext.refcounted_frames is set to 1, the frame is
 *             reference counted and the returned reference belongs to the
 *             caller. The caller must release the frame using av_frame_unref()
 *             when the frame is no longer needed. The caller may safely write
 *             to the frame if av_frame_is_writable() returns 1.
 *             When AVCodecContext.refcounted_frames is set to 0, the returned
 *             reference belongs to the decoder and is valid only until the
 *             next call to this function or until closing or flushing the
 *             decoder. The caller may not write to it.
 *
 * @param[in] avpkt The input AVPacket containing the input buffer.
 *            You can create such packet with av_init_packet() and by then setting
 *            data and size, some decoders might in addition need other fields like
 *            flags&AV_PKT_FLAG_KEY. All decoders are designed to use the least
 *            fields possible.
 * @param[in,out] got_picture_ptr Zero if no frame could be decompressed, otherwise, it is nonzero.
 * @return On error a negative value is returned, otherwise the number of bytes
 * used or zero if no frame could be decompressed.
 */
int avcodec_decode_video2(AVCodecContext *avctx, AVFrame *picture,
                         int *got_picture_ptr,
                         const AVPacket *avpkt);

/**
 * Decode a subtitle message.
 * Return a negative value on error, otherwise return the number of bytes used.
 * If no subtitle could be decompressed, got_sub_ptr is zero.
 * Otherwise, the subtitle is stored in *sub.
 * Note that AV_CODEC_CAP_DR1 is not available for subtitle codecs. This is for
 * simplicity, because the performance difference is expect to be negligible
 * and reusing a get_buffer written for video codecs would probably perform badly
 * due to a potentially very different allocation pattern.
 *
 * Some decoders (those marked with CODEC_CAP_DELAY) have a delay between input
 * and output. This means that for some packets they will not immediately
 * produce decoded output and need to be flushed at the end of decoding to get
 * all the decoded data. Flushing is done by calling this function with packets
 * with avpkt->data set to NULL and avpkt->size set to 0 until it stops
 * returning subtitles. It is safe to flush even those decoders that are not
 * marked with CODEC_CAP_DELAY, then no subtitles will be returned.
 *
 * @note The AVCodecContext MUST have been opened with @ref avcodec_open2()
 * before packets may be fed to the decoder.
 *
 * @param avctx the codec context
 * @param[out] sub The Preallocated AVSubtitle in which the decoded subtitle will be stored,
 *                 must be freed with avsubtitle_free if *got_sub_ptr is set.
 * @param[in,out] got_sub_ptr Zero if no subtitle could be decompressed, otherwise, it is nonzero.
 * @param[in] avpkt The input AVPacket containing the input buffer.
 */
int avcodec_decode_subtitle2(AVCodecContext *avctx, AVSubtitle *sub,
                            int *got_sub_ptr,
                            AVPacket *avpkt);

/**
 * @defgroup lavc_parsing Frame parsing
 * @{
 */

enum AVPictureStructure {
    AV_PICTURE_STRUCTURE_UNKNOWN,      //< unknown
    AV_PICTURE_STRUCTURE_TOP_FIELD,    //< coded as top field
    AV_PICTURE_STRUCTURE_BOTTOM_FIELD, //< coded as bottom field
    AV_PICTURE_STRUCTURE_FRAME,        //< coded as frame
};

typedef struct AVCodecParserContext {
    void *priv_data;
    struct AVCodecParser *parser;
    int64_t frame_offset; /* offset of the current frame */
    int64_t cur_offset; /* current offset
                           (incremented by each av_parser_parse()) */
    int64_t next_frame_offset; /* offset of the next frame */
    /* video info */
    int pict_type; /* XXX: Put it back in AVCodecContext. */
    /**
     * This field is used for proper frame duration computation in lavf.
     * It signals, how much longer the frame duration of the current frame
     * is compared to normal frame duration.
     *
     * frame_duration = (1 + repeat_pict) * time_base
     *
     * It is used by codecs like H.264 to display telecined material.
     */
    int repeat_pict; /* XXX: Put it back in AVCodecContext. */
    int64_t pts;     /* pts of the current frame */
    int64_t dts;     /* dts of the current frame */

    /* private data */
    int64_t last_pts;
    int64_t last_dts;
    int fetch_timestamp;

#define AV_PARSER_PTS_NB 4
    int cur_frame_start_index;
    int64_t cur_frame_offset[AV_PARSER_PTS_NB];
    int64_t cur_frame_pts[AV_PARSER_PTS_NB];
    int64_t cur_frame_dts[AV_PARSER_PTS_NB];

    int flags;
#define PARSER_FLAG_COMPLETE_FRAMES           0x0001
#define PARSER_FLAG_ONCE                      0x0002
/// Set if the parser has a valid file offset
#define PARSER_FLAG_FETCHED_OFFSET            0x0004
#define PARSER_FLAG_USE_CODEC_TS              0x1000

    int64_t offset;      ///< byte offset from starting packet start
    int64_t cur_frame_end[AV_PARSER_PTS_NB];

    /**
     * Set by parser to 1 for key frames and 0 for non-key frames.
     * It is initialized to -1, so if the parser doesn't set this flag,
     * old-style fallback using AV_PICTURE_TYPE_I picture type as key frames
     * will be used.
     */
    int key_frame;

#if FF_API_CONVERGENCE_DURATION
    /**
     * @deprecated unused
     */
    attribute_deprecated
    int64_t convergence_duration;
#endif

    // Timestamp generation support:
    /**
     * Synchronization point for start of timestamp generation.
     *
     * Set to >0 for sync point, 0 for no sync point and <0 for undefined
     * (default).
     *
     * For example, this corresponds to presence of H.264 buffering period
     * SEI message.
     */
    int dts_sync_point;

    /**
     * Offset of the current timestamp against last timestamp sync point in
     * units of AVCodecContext.time_base.
     *
     * Set to INT_MIN when dts_sync_point unused. Otherwise, it must
     * contain a valid timestamp offset.
     *
     * Note that the timestamp of sync point has usually a nonzero
     * dts_ref_dts_delta, which refers to the previous sync point. Offset of
     * the next frame after timestamp sync point will be usually 1.
     *
     * For example, this corresponds to H.264 cpb_removal_delay.
     */
    int dts_ref_dts_delta;

    /**
     * Presentation delay of current frame in units of AVCodecContext.time_base.
     *
     * Set to INT_MIN when dts_sync_point unused. Otherwise, it must
     * contain valid non-negative timestamp delta (presentation time of a frame
     * must not lie in the past).
     *
     * This delay represents the difference between decoding and presentation
     * time of the frame.
     *
     * For example, this corresponds to H.264 dpb_output_delay.
     */
    int pts_dts_delta;

    /**
     * Position of the packet in file.
     *
     * Analogous to cur_frame_pts/dts
     */
    int64_t cur_frame_pos[AV_PARSER_PTS_NB];

    /**
     * Byte position of currently parsed frame in stream.
     */
    int64_t pos;

    /**
     * Previous frame byte position.
     */
    int64_t last_pos;

    /**
     * Duration of the current frame.
     * For audio, this is in units of 1 / AVCodecContext.sample_rate.
     * For all other types, this is in units of AVCodecContext.time_base.
     */
    int duration;

    enum AVFieldOrder field_order;

    /**
     * Indicate whether a picture is coded as a frame, top field or bottom field.
     *
     * For example, H.264 field_pic_flag equal to 0 corresponds to
     * AV_PICTURE_STRUCTURE_FRAME. An H.264 picture with field_pic_flag
     * equal to 1 and bottom_field_flag equal to 0 corresponds to
     * AV_PICTURE_STRUCTURE_TOP_FIELD.
     */
    enum AVPictureStructure picture_structure;

    /**
     * Picture number incremented in presentation or output order.
     * This field may be reinitialized at the first picture of a new sequence.
     *
     * For example, this corresponds to H.264 PicOrderCnt.
     */
    int output_picture_number;

    /**
     * Dimensions of the decoded video intended for presentation.
     */
    int width;
    int height;

    /**
     * Dimensions of the coded video.
     */
    int coded_width;
    int coded_height;

    /**
     * The format of the coded data, corresponds to enum AVPixelFormat for video
     * and for enum AVSampleFormat for audio.
     *
     * Note that a decoder can have considerable freedom in how exactly it
     * decodes the data, so the format reported here might be different from the
     * one returned by a decoder.
     */
    int format;
} AVCodecParserContext;

typedef struct AVCodecParser {
    int codec_ids[5]; /* several codec IDs are permitted */
    int priv_data_size;
    int (*parser_init)(AVCodecParserContext *s);
    /* This callback never returns an error, a negative value means that
     * the frame start was in a previous packet. */
    int (*parser_parse)(AVCodecParserContext *s,
                        AVCodecContext *avctx,
                        const uint8_t **poutbuf, int *poutbuf_size,
                        const uint8_t *buf, int buf_size);
    void (*parser_close)(AVCodecParserContext *s);
    int (*split)(AVCodecContext *avctx, const uint8_t *buf, int buf_size);
    struct AVCodecParser *next;
} AVCodecParser;

AVCodecParser *av_parser_next(const AVCodecParser *c);

void av_register_codec_parser(AVCodecParser *parser);
AVCodecParserContext *av_parser_init(int codec_id);

/**
 * Parse a packet.
 *
 * @param s             parser context.
 * @param avctx         codec context.
 * @param poutbuf       set to pointer to parsed buffer or NULL if not yet finished.
 * @param poutbuf_size  set to size of parsed buffer or zero if not yet finished.
 * @param buf           input buffer.
 * @param buf_size      input length, to signal EOF, this should be 0 (so that the last frame can be output).
 * @param pts           input presentation timestamp.
 * @param dts           input decoding timestamp.
 * @param pos           input byte position in stream.
 * @return the number of bytes of the input bitstream used.
 *
 * Example:
 * @code
 *   while(in_len){
 *       len = av_parser_parse2(myparser, AVCodecContext, &data, &size,
 *                                        in_data, in_len,
 *                                        pts, dts, pos);
 *       in_data += len;
 *       in_len  -= len;
 *
 *       if(size)
 *          decode_frame(data, size);
 *   }
 * @endcode
 */
int av_parser_parse2(AVCodecParserContext *s,
                     AVCodecContext *avctx,
                     uint8_t **poutbuf, int *poutbuf_size,
                     const uint8_t *buf, int buf_size,
                     int64_t pts, int64_t dts,
                     int64_t pos);

/**
 * @return 0 if the output buffer is a subset of the input, 1 if it is allocated and must be freed
 * @deprecated use AVBitStreamFilter
 */
int av_parser_change(AVCodecParserContext *s,
                     AVCodecContext *avctx,
                     uint8_t **poutbuf, int *poutbuf_size,
                     const uint8_t *buf, int buf_size, int keyframe);
void av_parser_close(AVCodecParserContext *s);

/**
 * @}
 * @}
 */

/**
 * @addtogroup lavc_encoding
 * @{
 */

/**
 * Find a registered encoder with a matching codec ID.
 *
 * @param id AVCodecID of the requested encoder
 * @return An encoder if one was found, NULL otherwise.
 */
AVCodec *avcodec_find_encoder(enum AVCodecID id);

/**
 * Find a registered encoder with the specified name.
 *
 * @param name name of the requested encoder
 * @return An encoder if one was found, NULL otherwise.
 */
AVCodec *avcodec_find_encoder_by_name(const char *name);

/**
 * Encode a frame of audio.
 *
 * Takes input samples from frame and writes the next output packet, if
 * available, to avpkt. The output packet does not necessarily contain data for
 * the most recent frame, as encoders can delay, split, and combine input frames
 * internally as needed.
 *
 * @param avctx     codec context
 * @param avpkt     output AVPacket.
 *                  The user can supply an output buffer by setting
 *                  avpkt->data and avpkt->size prior to calling the
 *                  function, but if the size of the user-provided data is not
 *                  large enough, encoding will fail. If avpkt->data and
 *                  avpkt->size are set, avpkt->destruct must also be set. All
 *                  other AVPacket fields will be reset by the encoder using
 *                  av_init_packet(). If avpkt->data is NULL, the encoder will
 *                  allocate it. The encoder will set avpkt->size to the size
 *                  of the output packet.
 *
 *                  If this function fails or produces no output, avpkt will be
 *                  freed using av_packet_unref().
 * @param[in] frame AVFrame containing the raw audio data to be encoded.
 *                  May be NULL when flushing an encoder that has the
 *                  AV_CODEC_CAP_DELAY capability set.
 *                  If AV_CODEC_CAP_VARIABLE_FRAME_SIZE is set, then each frame
 *                  can have any number of samples.
 *                  If it is not set, frame->nb_samples must be equal to
 *                  avctx->frame_size for all frames except the last.
 *                  The final frame may be smaller than avctx->frame_size.
 * @param[out] got_packet_ptr This field is set to 1 by libavcodec if the
 *                            output packet is non-empty, and to 0 if it is
 *                            empty. If the function returns an error, the
 *                            packet can be assumed to be invalid, and the
 *                            value of got_packet_ptr is undefined and should
 *                            not be used.
 * @return          0 on success, negative error code on failure
 */
int avcodec_encode_audio2(AVCodecContext *avctx, AVPacket *avpkt,
                          const AVFrame *frame, int *got_packet_ptr);

/**
 * Encode a frame of video.
 *
 * Takes input raw video data from frame and writes the next output packet, if
 * available, to avpkt. The output packet does not necessarily contain data for
 * the most recent frame, as encoders can delay and reorder input frames
 * internally as needed.
 *
 * @param avctx     codec context
 * @param avpkt     output AVPacket.
 *                  The user can supply an output buffer by setting
 *                  avpkt->data and avpkt->size prior to calling the
 *                  function, but if the size of the user-provided data is not
 *                  large enough, encoding will fail. All other AVPacket fields
 *                  will be reset by the encoder using av_init_packet(). If
 *                  avpkt->data is NULL, the encoder will allocate it.
 *                  The encoder will set avpkt->size to the size of the
 *                  output packet. The returned data (if any) belongs to the
 *                  caller, he is responsible for freeing it.
 *
 *                  If this function fails or produces no output, avpkt will be
 *                  freed using av_packet_unref().
 * @param[in] frame AVFrame containing the raw video data to be encoded.
 *                  May be NULL when flushing an encoder that has the
 *                  AV_CODEC_CAP_DELAY capability set.
 * @param[out] got_packet_ptr This field is set to 1 by libavcodec if the
 *                            output packet is non-empty, and to 0 if it is
 *                            empty. If the function returns an error, the
 *                            packet can be assumed to be invalid, and the
 *                            value of got_packet_ptr is undefined and should
 *                            not be used.
 * @return          0 on success, negative error code on failure
 */
int avcodec_encode_video2(AVCodecContext *avctx, AVPacket *avpkt,
                          const AVFrame *frame, int *got_packet_ptr);

int avcodec_encode_subtitle(AVCodecContext *avctx, uint8_t *buf, int buf_size,
                            const AVSubtitle *sub);


/**
 * @}
 */

#if FF_API_AVCODEC_RESAMPLE
/**
 * @defgroup lavc_resample Audio resampling
 * @ingroup libavc
 * @deprecated use libswresample instead
 *
 * @{
 */
struct ReSampleContext;
struct AVResampleContext;

typedef struct ReSampleContext ReSampleContext;

/**
 *  Initialize audio resampling context.
 *
 * @param output_channels  number of output channels
 * @param input_channels   number of input channels
 * @param output_rate      output sample rate
 * @param input_rate       input sample rate
 * @param sample_fmt_out   requested output sample format
 * @param sample_fmt_in    input sample format
 * @param filter_length    length of each FIR filter in the filterbank relative to the cutoff frequency
 * @param log2_phase_count log2 of the number of entries in the polyphase filterbank
 * @param linear           if 1 then the used FIR filter will be linearly interpolated
                           between the 2 closest, if 0 the closest will be used
 * @param cutoff           cutoff frequency, 1.0 corresponds to half the output sampling rate
 * @return allocated ReSampleContext, NULL if error occurred
 */
attribute_deprecated
ReSampleContext *av_audio_resample_init(int output_channels, int input_channels,
                                        int output_rate, int input_rate,
                                        enum AVSampleFormat sample_fmt_out,
                                        enum AVSampleFormat sample_fmt_in,
                                        int filter_length, int log2_phase_count,
                                        int linear, double cutoff);

attribute_deprecated
int audio_resample(ReSampleContext *s, short *output, short *input, int nb_samples);

/**
 * Free resample context.
 *
 * @param s a non-NULL pointer to a resample context previously
 *          created with av_audio_resample_init()
 */
attribute_deprecated
void audio_resample_close(ReSampleContext *s);


/**
 * Initialize an audio resampler.
 * Note, if either rate is not an integer then simply scale both rates up so they are.
 * @param filter_length length of each FIR filter in the filterbank relative to the cutoff freq
 * @param log2_phase_count log2 of the number of entries in the polyphase filterbank
 * @param linear If 1 then the used FIR filter will be linearly interpolated
                 between the 2 closest, if 0 the closest will be used
 * @param cutoff cutoff frequency, 1.0 corresponds to half the output sampling rate
 */
attribute_deprecated
struct AVResampleContext *av_resample_init(int out_rate, int in_rate, int filter_length, int log2_phase_count, int linear, double cutoff);

/**
 * Resample an array of samples using a previously configured context.
 * @param src an array of unconsumed samples
 * @param consumed the number of samples of src which have been consumed are returned here
 * @param src_size the number of unconsumed samples available
 * @param dst_size the amount of space in samples available in dst
 * @param update_ctx If this is 0 then the context will not be modified, that way several channels can be resampled with the same context.
 * @return the number of samples written in dst or -1 if an error occurred
 */
attribute_deprecated
int av_resample(struct AVResampleContext *c, short *dst, short *src, int *consumed, int src_size, int dst_size, int update_ctx);


/**
 * Compensate samplerate/timestamp drift. The compensation is done by changing
 * the resampler parameters, so no audible clicks or similar distortions occur
 * @param compensation_distance distance in output samples over which the compensation should be performed
 * @param sample_delta number of output samples which should be output less
 *
 * example: av_resample_compensate(c, 10, 500)
 * here instead of 510 samples only 500 samples would be output
 *
 * note, due to rounding the actual compensation might be slightly different,
 * especially if the compensation_distance is large and the in_rate used during init is small
 */
attribute_deprecated
void av_resample_compensate(struct AVResampleContext *c, int sample_delta, int compensation_distance);
attribute_deprecated
void av_resample_close(struct AVResampleContext *c);

/**
 * @}
 */
#endif

#if FF_API_AVPICTURE
/**
 * @addtogroup lavc_picture
 * @{
 */

/**
 * @deprecated unused
 */
attribute_deprecated
int avpicture_alloc(AVPicture *picture, enum AVPixelFormat pix_fmt, int width, int height);

/**
 * @deprecated unused
 */
attribute_deprecated
void avpicture_free(AVPicture *picture);

/**
 * @deprecated use av_image_fill_arrays() instead.
 */
attribute_deprecated
int avpicture_fill(AVPicture *picture, const uint8_t *ptr,
                   enum AVPixelFormat pix_fmt, int width, int height);

/**
 * @deprecated use av_image_copy_to_buffer() instead.
 */
attribute_deprecated
int avpicture_layout(const AVPicture *src, enum AVPixelFormat pix_fmt,
                     int width, int height,
                     unsigned char *dest, int dest_size);

/**
 * @deprecated use av_image_get_buffer_size() instead.
 */
attribute_deprecated
int avpicture_get_size(enum AVPixelFormat pix_fmt, int width, int height);

/**
 * @deprecated av_image_copy() instead.
 */
attribute_deprecated
void av_picture_copy(AVPicture *dst, const AVPicture *src,
                     enum AVPixelFormat pix_fmt, int width, int height);

/**
 * @deprecated unused
 */
attribute_deprecated
int av_picture_crop(AVPicture *dst, const AVPicture *src,
                    enum AVPixelFormat pix_fmt, int top_band, int left_band);

/**
 * @deprecated unused
 */
attribute_deprecated
int av_picture_pad(AVPicture *dst, const AVPicture *src, int height, int width, enum AVPixelFormat pix_fmt,
            int padtop, int padbottom, int padleft, int padright, int *color);

/**
 * @}
 */
#endif

/**
 * @defgroup lavc_misc Utility functions
 * @ingroup libavc
 *
 * Miscellaneous utility functions related to both encoding and decoding
 * (or neither).
 * @{
 */

/**
 * @defgroup lavc_misc_pixfmt Pixel formats
 *
 * Functions for working with pixel formats.
 * @{
 */

/**
 * Utility function to access log2_chroma_w log2_chroma_h from
 * the pixel format AVPixFmtDescriptor.
 *
 * This function asserts that pix_fmt is valid. See av_pix_fmt_get_chroma_sub_sample
 * for one that returns a failure code and continues in case of invalid
 * pix_fmts.
 *
 * @param[in]  pix_fmt the pixel format
 * @param[out] h_shift store log2_chroma_w
 * @param[out] v_shift store log2_chroma_h
 *
 * @see av_pix_fmt_get_chroma_sub_sample
 */

void avcodec_get_chroma_sub_sample(enum AVPixelFormat pix_fmt, int *h_shift, int *v_shift);

/**
 * Return a value representing the fourCC code associated to the
 * pixel format pix_fmt, or 0 if no associated fourCC code can be
 * found.
 */
unsigned int avcodec_pix_fmt_to_codec_tag(enum AVPixelFormat pix_fmt);

/**
 * @deprecated see av_get_pix_fmt_loss()
 */
int avcodec_get_pix_fmt_loss(enum AVPixelFormat dst_pix_fmt, enum AVPixelFormat src_pix_fmt,
                             int has_alpha);

/**
 * Find the best pixel format to convert to given a certain source pixel
 * format.  When converting from one pixel format to another, information loss
 * may occur.  For example, when converting from RGB24 to GRAY, the color
 * information will be lost. Similarly, other losses occur when converting from
 * some formats to other formats. avcodec_find_best_pix_fmt_of_2() searches which of
 * the given pixel formats should be used to suffer the least amount of loss.
 * The pixel formats from which it chooses one, are determined by the
 * pix_fmt_list parameter.
 *
 *
 * @param[in] pix_fmt_list AV_PIX_FMT_NONE terminated array of pixel formats to choose from
 * @param[in] src_pix_fmt source pixel format
 * @param[in] has_alpha Whether the source pixel format alpha channel is used.
 * @param[out] loss_ptr Combination of flags informing you what kind of losses will occur.
 * @return The best pixel format to convert to or -1 if none was found.
 */
enum AVPixelFormat avcodec_find_best_pix_fmt_of_list(const enum AVPixelFormat *pix_fmt_list,
                                            enum AVPixelFormat src_pix_fmt,
                                            int has_alpha, int *loss_ptr);

/**
 * @deprecated see av_find_best_pix_fmt_of_2()
 */
enum AVPixelFormat avcodec_find_best_pix_fmt_of_2(enum AVPixelFormat dst_pix_fmt1, enum AVPixelFormat dst_pix_fmt2,
                                            enum AVPixelFormat src_pix_fmt, int has_alpha, int *loss_ptr);

attribute_deprecated
#if AV_HAVE_INCOMPATIBLE_LIBAV_ABI
enum AVPixelFormat avcodec_find_best_pix_fmt2(const enum AVPixelFormat *pix_fmt_list,
                                              enum AVPixelFormat src_pix_fmt,
                                              int has_alpha, int *loss_ptr);
#else
enum AVPixelFormat avcodec_find_best_pix_fmt2(enum AVPixelFormat dst_pix_fmt1, enum AVPixelFormat dst_pix_fmt2,
                                            enum AVPixelFormat src_pix_fmt, int has_alpha, int *loss_ptr);
#endif


enum AVPixelFormat avcodec_default_get_format(struct AVCodecContext *s, const enum AVPixelFormat * fmt);

/**
 * @}
 */

#if FF_API_SET_DIMENSIONS
/**
 * @deprecated this function is not supposed to be used from outside of lavc
 */
attribute_deprecated
void avcodec_set_dimensions(AVCodecContext *s, int width, int height);
#endif

/**
 * Put a string representing the codec tag codec_tag in buf.
 *
 * @param buf       buffer to place codec tag in
 * @param buf_size size in bytes of buf
 * @param codec_tag codec tag to assign
 * @return the length of the string that would have been generated if
 * enough space had been available, excluding the trailing null
 */
size_t av_get_codec_tag_string(char *buf, size_t buf_size, unsigned int codec_tag);

void avcodec_string(char *buf, int buf_size, AVCodecContext *enc, int encode);

/**
 * Return a name for the specified profile, if available.
 *
 * @param codec the codec that is searched for the given profile
 * @param profile the profile value for which a name is requested
 * @return A name for the profile if found, NULL otherwise.
 */
const char *av_get_profile_name(const AVCodec *codec, int profile);

int avcodec_default_execute(AVCodecContext *c, int (*func)(AVCodecContext *c2, void *arg2),void *arg, int *ret, int count, int size);
int avcodec_default_execute2(AVCodecContext *c, int (*func)(AVCodecContext *c2, void *arg2, int, int),void *arg, int *ret, int count);
//FIXME func typedef

/**
 * Fill AVFrame audio data and linesize pointers.
 *
 * The buffer buf must be a preallocated buffer with a size big enough
 * to contain the specified samples amount. The filled AVFrame data
 * pointers will point to this buffer.
 *
 * AVFrame extended_data channel pointers are allocated if necessary for
 * planar audio.
 *
 * @param frame       the AVFrame
 *                    frame->nb_samples must be set prior to calling the
 *                    function. This function fills in frame->data,
 *                    frame->extended_data, frame->linesize[0].
 * @param nb_channels channel count
 * @param sample_fmt  sample format
 * @param buf         buffer to use for frame data
 * @param buf_size    size of buffer
 * @param align       plane size sample alignment (0 = default)
 * @return            >=0 on success, negative error code on failure
 * @todo return the size in bytes required to store the samples in
 * case of success, at the next libavutil bump
 */
int avcodec_fill_audio_frame(AVFrame *frame, int nb_channels,
                             enum AVSampleFormat sample_fmt, const uint8_t *buf,
                             int buf_size, int align);

/**
 * Reset the internal decoder state / flush internal buffers. Should be called
 * e.g. when seeking or when switching to a different stream.
 *
 * @note when refcounted frames are not used (i.e. avctx->refcounted_frames is 0),
 * this invalidates the frames previously returned from the decoder. When
 * refcounted frames are used, the decoder just releases any references it might
 * keep internally, but the caller's reference remains valid.
 */
void avcodec_flush_buffers(AVCodecContext *avctx);

/**
 * Return codec bits per sample.
 *
 * @param[in] codec_id the codec
 * @return Number of bits per sample or zero if unknown for the given codec.
 */
int av_get_bits_per_sample(enum AVCodecID codec_id);

/**
 * Return the PCM codec associated with a sample format.
 * @param be  endianness, 0 for little, 1 for big,
 *            -1 (or anything else) for native
 * @return  AV_CODEC_ID_PCM_* or AV_CODEC_ID_NONE
 */
enum AVCodecID av_get_pcm_codec(enum AVSampleFormat fmt, int be);

/**
 * Return codec bits per sample.
 * Only return non-zero if the bits per sample is exactly correct, not an
 * approximation.
 *
 * @param[in] codec_id the codec
 * @return Number of bits per sample or zero if unknown for the given codec.
 */
int av_get_exact_bits_per_sample(enum AVCodecID codec_id);

/**
 * Return audio frame duration.
 *
 * @param avctx        codec context
 * @param frame_bytes  size of the frame, or 0 if unknown
 * @return             frame duration, in samples, if known. 0 if not able to
 *                     determine.
 */
int av_get_audio_frame_duration(AVCodecContext *avctx, int frame_bytes);


typedef struct AVBitStreamFilterContext {
    void *priv_data;
    struct AVBitStreamFilter *filter;
    AVCodecParserContext *parser;
    struct AVBitStreamFilterContext *next;
    /**
     * Internal default arguments, used if NULL is passed to av_bitstream_filter_filter().
     * Not for access by library users.
     */
    char *args;
} AVBitStreamFilterContext;


typedef struct AVBitStreamFilter {
    const char *name;
    int priv_data_size;
    int (*filter)(AVBitStreamFilterContext *bsfc,
                  AVCodecContext *avctx, const char *args,
                  uint8_t **poutbuf, int *poutbuf_size,
                  const uint8_t *buf, int buf_size, int keyframe);
    void (*close)(AVBitStreamFilterContext *bsfc);
    struct AVBitStreamFilter *next;
} AVBitStreamFilter;

/**
 * Register a bitstream filter.
 *
 * The filter will be accessible to the application code through
 * av_bitstream_filter_next() or can be directly initialized with
 * av_bitstream_filter_init().
 *
 * @see avcodec_register_all()
 */
void av_register_bitstream_filter(AVBitStreamFilter *bsf);

/**
 * Create and initialize a bitstream filter context given a bitstream
 * filter name.
 *
 * The returned context must be freed with av_bitstream_filter_close().
 *
 * @param name    the name of the bitstream filter
 * @return a bitstream filter context if a matching filter was found
 * and successfully initialized, NULL otherwise
 */
AVBitStreamFilterContext *av_bitstream_filter_init(const char *name);

/**
 * Filter bitstream.
 *
 * This function filters the buffer buf with size buf_size, and places the
 * filtered buffer in the buffer pointed to by poutbuf.
 *
 * The output buffer must be freed by the caller.
 *
 * @param bsfc            bitstream filter context created by av_bitstream_filter_init()
 * @param avctx           AVCodecContext accessed by the filter, may be NULL.
 *                        If specified, this must point to the encoder context of the
 *                        output stream the packet is sent to.
 * @param args            arguments which specify the filter configuration, may be NULL
 * @param poutbuf         pointer which is updated to point to the filtered buffer
 * @param poutbuf_size    pointer which is updated to the filtered buffer size in bytes
 * @param buf             buffer containing the data to filter
 * @param buf_size        size in bytes of buf
 * @param keyframe        set to non-zero if the buffer to filter corresponds to a key-frame packet data
 * @return >= 0 in case of success, or a negative error code in case of failure
 *
 * If the return value is positive, an output buffer is allocated and
 * is available in *poutbuf, and is distinct from the input buffer.
 *
 * If the return value is 0, the output buffer is not allocated and
 * should be considered identical to the input buffer, or in case
 * *poutbuf was set it points to the input buffer (not necessarily to
 * its starting address).
 */
int av_bitstream_filter_filter(AVBitStreamFilterContext *bsfc,
                               AVCodecContext *avctx, const char *args,
                               uint8_t **poutbuf, int *poutbuf_size,
                               const uint8_t *buf, int buf_size, int keyframe);

/**
 * Release bitstream filter context.
 *
 * @param bsf the bitstream filter context created with
 * av_bitstream_filter_init(), can be NULL
 */
void av_bitstream_filter_close(AVBitStreamFilterContext *bsf);

/**
 * If f is NULL, return the first registered bitstream filter,
 * if f is non-NULL, return the next registered bitstream filter
 * after f, or NULL if f is the last one.
 *
 * This function can be used to iterate over all registered bitstream
 * filters.
 */
AVBitStreamFilter *av_bitstream_filter_next(const AVBitStreamFilter *f);

/* memory */

/**
 * Same behaviour av_fast_malloc but the buffer has additional
 * AV_INPUT_BUFFER_PADDING_SIZE at the end which will always be 0.
 *
 * In addition the whole buffer will initially and after resizes
 * be 0-initialized so that no uninitialized data will ever appear.
 */
void av_fast_padded_malloc(void *ptr, unsigned int *size, size_t min_size);

/**
 * Same behaviour av_fast_padded_malloc except that buffer will always
 * be 0-initialized after call.
 */
void av_fast_padded_mallocz(void *ptr, unsigned int *size, size_t min_size);

/**
 * Encode extradata length to a buffer. Used by xiph codecs.
 *
 * @param s buffer to write to; must be at least (v/255+1) bytes long
 * @param v size of extradata in bytes
 * @return number of bytes written to the buffer.
 */
unsigned int av_xiphlacing(unsigned char *s, unsigned int v);

#if FF_API_MISSING_SAMPLE
/**
 * Log a generic warning message about a missing feature. This function is
 * intended to be used internally by FFmpeg (libavcodec, libavformat, etc.)
 * only, and would normally not be used by applications.
 * @param[in] avc a pointer to an arbitrary struct of which the first field is
 * a pointer to an AVClass struct
 * @param[in] feature string containing the name of the missing feature
 * @param[in] want_sample indicates if samples are wanted which exhibit this feature.
 * If want_sample is non-zero, additional verbage will be added to the log
 * message which tells the user how to report samples to the development
 * mailing list.
 * @deprecated Use avpriv_report_missing_feature() instead.
 */
attribute_deprecated
void av_log_missing_feature(void *avc, const char *feature, int want_sample);

/**
 * Log a generic warning message asking for a sample. This function is
 * intended to be used internally by FFmpeg (libavcodec, libavformat, etc.)
 * only, and would normally not be used by applications.
 * @param[in] avc a pointer to an arbitrary struct of which the first field is
 * a pointer to an AVClass struct
 * @param[in] msg string containing an optional message, or NULL if no message
 * @deprecated Use avpriv_request_sample() instead.
 */
attribute_deprecated
void av_log_ask_for_sample(void *avc, const char *msg, ...) av_printf_format(2, 3);
#endif /* FF_API_MISSING_SAMPLE */

/**
 * Register the hardware accelerator hwaccel.
 */
void av_register_hwaccel(AVHWAccel *hwaccel);

/**
 * If hwaccel is NULL, returns the first registered hardware accelerator,
 * if hwaccel is non-NULL, returns the next registered hardware accelerator
 * after hwaccel, or NULL if hwaccel is the last one.
 */
AVHWAccel *av_hwaccel_next(const AVHWAccel *hwaccel);


/**
 * Lock operation used by lockmgr
 */
enum AVLockOp {
  AV_LOCK_CREATE,  ///< Create a mutex
  AV_LOCK_OBTAIN,  ///< Lock the mutex
  AV_LOCK_RELEASE, ///< Unlock the mutex
  AV_LOCK_DESTROY, ///< Free mutex resources
};

/**
 * Register a user provided lock manager supporting the operations
 * specified by AVLockOp. The "mutex" argument to the function points
 * to a (void *) where the lockmgr should store/get a pointer to a user
 * allocated mutex. It is NULL upon AV_LOCK_CREATE and equal to the
 * value left by the last call for all other ops. If the lock manager is
 * unable to perform the op then it should leave the mutex in the same
 * state as when it was called and return a non-zero value. However,
 * when called with AV_LOCK_DESTROY the mutex will always be assumed to
 * have been successfully destroyed. If av_lockmgr_register succeeds
 * it will return a non-negative value, if it fails it will return a
 * negative value and destroy all mutex and unregister all callbacks.
 * av_lockmgr_register is not thread-safe, it must be called from a
 * single thread before any calls which make use of locking are used.
 *
 * @param cb User defined callback. av_lockmgr_register invokes calls
 *           to this callback and the previously registered callback.
 *           The callback will be used to create more than one mutex
 *           each of which must be backed by its own underlying locking
 *           mechanism (i.e. do not use a single static object to
 *           implement your lock manager). If cb is set to NULL the
 *           lockmgr will be unregistered.
 */
int av_lockmgr_register(int (*cb)(void **mutex, enum AVLockOp op));

/**
 * Get the type of the given codec.
 */
enum AVMediaType avcodec_get_type(enum AVCodecID codec_id);

/**
 * Get the name of a codec.
 * @return  a static string identifying the codec; never NULL
 */
const char *avcodec_get_name(enum AVCodecID id);

/**
 * @return a positive value if s is open (i.e. avcodec_open2() was called on it
 * with no corresponding avcodec_close()), 0 otherwise.
 */
int avcodec_is_open(AVCodecContext *s);

/**
 * @return a non-zero number if codec is an encoder, zero otherwise
 */
int av_codec_is_encoder(const AVCodec *codec);

/**
 * @return a non-zero number if codec is a decoder, zero otherwise
 */
int av_codec_is_decoder(const AVCodec *codec);

/**
 * @return descriptor for given codec ID or NULL if no descriptor exists.
 */
const AVCodecDescriptor *avcodec_descriptor_get(enum AVCodecID id);

/**
 * Iterate over all codec descriptors known to libavcodec.
 *
 * @param prev previous descriptor. NULL to get the first descriptor.
 *
 * @return next descriptor or NULL after the last descriptor
 */
const AVCodecDescriptor *avcodec_descriptor_next(const AVCodecDescriptor *prev);

/**
 * @return codec descriptor with the given name or NULL if no such descriptor
 *         exists.
 */
const AVCodecDescriptor *avcodec_descriptor_get_by_name(const char *name);

/**
 * @}
 */

#endif /* AVCODEC_AVCODEC_H */<|MERGE_RESOLUTION|>--- conflicted
+++ resolved
@@ -789,16 +789,11 @@
  * interlaced motion estimation
  */
 #define AV_CODEC_FLAG_INTERLACED_ME   (1 << 29)
-#define AV_CODEC_FLAG_CLOSED_GOP      (1 << 31)
+#define AV_CODEC_FLAG_CLOSED_GOP      (1U << 31)
 
 /**
  * Allow non spec compliant speedup tricks.
  */
-<<<<<<< HEAD
-#define AV_CODEC_FLAG_CLOSED_GOP      (1U << 31)
-
-=======
->>>>>>> 79f5347a
 #define AV_CODEC_FLAG2_FAST           (1 <<  0)
 /**
  * Skip bitstream encoding.
