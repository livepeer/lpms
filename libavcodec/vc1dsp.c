/*
 * VC-1 and WMV3 decoder - DSP functions
 * Copyright (c) 2006 Konstantin Shishkov
 *
 * This file is part of FFmpeg.
 *
 * FFmpeg is free software; you can redistribute it and/or
 * modify it under the terms of the GNU Lesser General Public
 * License as published by the Free Software Foundation; either
 * version 2.1 of the License, or (at your option) any later version.
 *
 * FFmpeg is distributed in the hope that it will be useful,
 * but WITHOUT ANY WARRANTY; without even the implied warranty of
 * MERCHANTABILITY or FITNESS FOR A PARTICULAR PURPOSE.  See the GNU
 * Lesser General Public License for more details.
 *
 * You should have received a copy of the GNU Lesser General Public
 * License along with FFmpeg; if not, write to the Free Software
 * Foundation, Inc., 51 Franklin Street, Fifth Floor, Boston, MA 02110-1301 USA
 */

/**
 * @file
 * VC-1 and WMV3 decoder
 *
 */

#include "libavutil/avassert.h"
#include "libavutil/common.h"
#include "libavutil/intreadwrite.h"
#include "h264chroma.h"
#include "qpeldsp.h"
#include "rnd_avg.h"
#include "vc1dsp.h"
#include "startcode.h"

/* Apply overlap transform to horizontal edge */
static void vc1_v_overlap_c(uint8_t *src, int stride)
{
    int i;
    int a, b, c, d;
    int d1, d2;
    int rnd = 1;
    for (i = 0; i < 8; i++) {
        a  = src[-2 * stride];
        b  = src[-stride];
        c  = src[0];
        d  = src[stride];
        d1 = (a - d + 3 + rnd) >> 3;
        d2 = (a - d + b - c + 4 - rnd) >> 3;

        src[-2 * stride] = a - d1;
        src[-stride]     = av_clip_uint8(b - d2);
        src[0]           = av_clip_uint8(c + d2);
        src[stride]      = d + d1;
        src++;
        rnd = !rnd;
    }
}

/* Apply overlap transform to vertical edge */
static void vc1_h_overlap_c(uint8_t *src, int stride)
{
    int i;
    int a, b, c, d;
    int d1, d2;
    int rnd = 1;
    for (i = 0; i < 8; i++) {
        a  = src[-2];
        b  = src[-1];
        c  = src[0];
        d  = src[1];
        d1 = (a - d + 3 + rnd) >> 3;
        d2 = (a - d + b - c + 4 - rnd) >> 3;

        src[-2] = a - d1;
        src[-1] = av_clip_uint8(b - d2);
        src[0]  = av_clip_uint8(c + d2);
        src[1]  = d + d1;
        src    += stride;
        rnd     = !rnd;
    }
}

static void vc1_v_s_overlap_c(int16_t *top, int16_t *bottom)
{
    int i;
    int a, b, c, d;
    int d1, d2;
    int rnd1 = 4, rnd2 = 3;
    for (i = 0; i < 8; i++) {
        a  = top[48];
        b  = top[56];
        c  = bottom[0];
        d  = bottom[8];
        d1 = a - d;
        d2 = a - d + b - c;

        top[48]   = ((a << 3) - d1 + rnd1) >> 3;
        top[56]   = ((b << 3) - d2 + rnd2) >> 3;
        bottom[0] = ((c << 3) + d2 + rnd1) >> 3;
        bottom[8] = ((d << 3) + d1 + rnd2) >> 3;

        bottom++;
        top++;
        rnd2 = 7 - rnd2;
        rnd1 = 7 - rnd1;
    }
}

static void vc1_h_s_overlap_c(int16_t *left, int16_t *right)
{
    int i;
    int a, b, c, d;
    int d1, d2;
    int rnd1 = 4, rnd2 = 3;
    for (i = 0; i < 8; i++) {
        a  = left[6];
        b  = left[7];
        c  = right[0];
        d  = right[1];
        d1 = a - d;
        d2 = a - d + b - c;

        left[6]  = ((a << 3) - d1 + rnd1) >> 3;
        left[7]  = ((b << 3) - d2 + rnd2) >> 3;
        right[0] = ((c << 3) + d2 + rnd1) >> 3;
        right[1] = ((d << 3) + d1 + rnd2) >> 3;

        right += 8;
        left  += 8;
        rnd2   = 7 - rnd2;
        rnd1   = 7 - rnd1;
    }
}

/**
 * VC-1 in-loop deblocking filter for one line
 * @param src source block type
 * @param stride block stride
 * @param pq block quantizer
 * @return whether other 3 pairs should be filtered or not
 * @see 8.6
 */
static av_always_inline int vc1_filter_line(uint8_t *src, int stride, int pq)
{
    int a0 = (2 * (src[-2 * stride] - src[1 * stride]) -
              5 * (src[-1 * stride] - src[0 * stride]) + 4) >> 3;
    int a0_sign = a0 >> 31;        /* Store sign */

    a0 = (a0 ^ a0_sign) - a0_sign; /* a0 = FFABS(a0); */
    if (a0 < pq) {
        int a1 = FFABS((2 * (src[-4 * stride] - src[-1 * stride]) -
                        5 * (src[-3 * stride] - src[-2 * stride]) + 4) >> 3);
        int a2 = FFABS((2 * (src[ 0 * stride] - src[ 3 * stride]) -
                        5 * (src[ 1 * stride] - src[ 2 * stride]) + 4) >> 3);
        if (a1 < a0 || a2 < a0) {
            int clip      = src[-1 * stride] - src[0 * stride];
            int clip_sign = clip >> 31;

            clip = ((clip ^ clip_sign) - clip_sign) >> 1;
            if (clip) {
                int a3     = FFMIN(a1, a2);
                int d      = 5 * (a3 - a0);
                int d_sign = (d >> 31);

                d       = ((d ^ d_sign) - d_sign) >> 3;
                d_sign ^= a0_sign;

                if (d_sign ^ clip_sign)
                    d = 0;
                else {
                    d = FFMIN(d, clip);
                    d = (d ^ d_sign) - d_sign; /* Restore sign */
                    src[-1 * stride] = av_clip_uint8(src[-1 * stride] - d);
                    src[ 0 * stride] = av_clip_uint8(src[ 0 * stride] + d);
                }
                return 1;
            }
        }
    }
    return 0;
}

/**
 * VC-1 in-loop deblocking filter
 * @param src source block type
 * @param step distance between horizontally adjacent elements
 * @param stride distance between vertically adjacent elements
 * @param len edge length to filter (4 or 8 pixels)
 * @param pq block quantizer
 * @see 8.6
 */
static inline void vc1_loop_filter(uint8_t *src, int step, int stride,
                                   int len, int pq)
{
    int i;
    int filt3;

    for (i = 0; i < len; i += 4) {
        filt3 = vc1_filter_line(src + 2 * step, stride, pq);
        if (filt3) {
            vc1_filter_line(src + 0 * step, stride, pq);
            vc1_filter_line(src + 1 * step, stride, pq);
            vc1_filter_line(src + 3 * step, stride, pq);
        }
        src += step * 4;
    }
}

static void vc1_v_loop_filter4_c(uint8_t *src, int stride, int pq)
{
    vc1_loop_filter(src, 1, stride, 4, pq);
}

static void vc1_h_loop_filter4_c(uint8_t *src, int stride, int pq)
{
    vc1_loop_filter(src, stride, 1, 4, pq);
}

static void vc1_v_loop_filter8_c(uint8_t *src, int stride, int pq)
{
    vc1_loop_filter(src, 1, stride, 8, pq);
}

static void vc1_h_loop_filter8_c(uint8_t *src, int stride, int pq)
{
    vc1_loop_filter(src, stride, 1, 8, pq);
}

static void vc1_v_loop_filter16_c(uint8_t *src, int stride, int pq)
{
    vc1_loop_filter(src, 1, stride, 16, pq);
}

static void vc1_h_loop_filter16_c(uint8_t *src, int stride, int pq)
{
    vc1_loop_filter(src, stride, 1, 16, pq);
}

/* Do inverse transform on 8x8 block */
static void vc1_inv_trans_8x8_dc_c(uint8_t *dest, int linesize, int16_t *block)
{
    int i;
    int dc = block[0];

    dc = (3 * dc +  1) >> 1;
    dc = (3 * dc + 16) >> 5;

    for (i = 0; i < 8; i++) {
        dest[0] = av_clip_uint8(dest[0] + dc);
        dest[1] = av_clip_uint8(dest[1] + dc);
        dest[2] = av_clip_uint8(dest[2] + dc);
        dest[3] = av_clip_uint8(dest[3] + dc);
        dest[4] = av_clip_uint8(dest[4] + dc);
        dest[5] = av_clip_uint8(dest[5] + dc);
        dest[6] = av_clip_uint8(dest[6] + dc);
        dest[7] = av_clip_uint8(dest[7] + dc);
        dest += linesize;
    }
}

static void vc1_inv_trans_8x8_c(int16_t block[64])
{
    int i;
    register int t1, t2, t3, t4, t5, t6, t7, t8;
    int16_t *src, *dst, temp[64];

    src = block;
    dst = temp;
    for (i = 0; i < 8; i++) {
        t1 = 12 * (src[ 0] + src[32]) + 4;
        t2 = 12 * (src[ 0] - src[32]) + 4;
        t3 = 16 * src[16] +  6 * src[48];
        t4 =  6 * src[16] - 16 * src[48];

        t5 = t1 + t3;
        t6 = t2 + t4;
        t7 = t2 - t4;
        t8 = t1 - t3;

        t1 = 16 * src[ 8] + 15 * src[24] +  9 * src[40] +  4 * src[56];
        t2 = 15 * src[ 8] -  4 * src[24] - 16 * src[40] -  9 * src[56];
        t3 =  9 * src[ 8] - 16 * src[24] +  4 * src[40] + 15 * src[56];
        t4 =  4 * src[ 8] -  9 * src[24] + 15 * src[40] - 16 * src[56];

        dst[0] = (t5 + t1) >> 3;
        dst[1] = (t6 + t2) >> 3;
        dst[2] = (t7 + t3) >> 3;
        dst[3] = (t8 + t4) >> 3;
        dst[4] = (t8 - t4) >> 3;
        dst[5] = (t7 - t3) >> 3;
        dst[6] = (t6 - t2) >> 3;
        dst[7] = (t5 - t1) >> 3;

        src += 1;
        dst += 8;
    }

    src = temp;
    dst = block;
    for (i = 0; i < 8; i++) {
        t1 = 12 * (src[ 0] + src[32]) + 64;
        t2 = 12 * (src[ 0] - src[32]) + 64;
        t3 = 16 * src[16] +  6 * src[48];
        t4 =  6 * src[16] - 16 * src[48];

        t5 = t1 + t3;
        t6 = t2 + t4;
        t7 = t2 - t4;
        t8 = t1 - t3;

        t1 = 16 * src[ 8] + 15 * src[24] +  9 * src[40] +  4 * src[56];
        t2 = 15 * src[ 8] -  4 * src[24] - 16 * src[40] -  9 * src[56];
        t3 =  9 * src[ 8] - 16 * src[24] +  4 * src[40] + 15 * src[56];
        t4 =  4 * src[ 8] -  9 * src[24] + 15 * src[40] - 16 * src[56];

        dst[ 0] = (t5 + t1) >> 7;
        dst[ 8] = (t6 + t2) >> 7;
        dst[16] = (t7 + t3) >> 7;
        dst[24] = (t8 + t4) >> 7;
        dst[32] = (t8 - t4 + 1) >> 7;
        dst[40] = (t7 - t3 + 1) >> 7;
        dst[48] = (t6 - t2 + 1) >> 7;
        dst[56] = (t5 - t1 + 1) >> 7;

        src++;
        dst++;
    }
}

/* Do inverse transform on 8x4 part of block */
static void vc1_inv_trans_8x4_dc_c(uint8_t *dest, int linesize, int16_t *block)
{
    int i;
    int dc = block[0];

    dc =  (3 * dc +  1) >> 1;
    dc = (17 * dc + 64) >> 7;

    for (i = 0; i < 4; i++) {
        dest[0] = av_clip_uint8(dest[0] + dc);
        dest[1] = av_clip_uint8(dest[1] + dc);
        dest[2] = av_clip_uint8(dest[2] + dc);
        dest[3] = av_clip_uint8(dest[3] + dc);
        dest[4] = av_clip_uint8(dest[4] + dc);
        dest[5] = av_clip_uint8(dest[5] + dc);
        dest[6] = av_clip_uint8(dest[6] + dc);
        dest[7] = av_clip_uint8(dest[7] + dc);
        dest += linesize;
    }
}

static void vc1_inv_trans_8x4_c(uint8_t *dest, int linesize, int16_t *block)
{
    int i;
    register int t1, t2, t3, t4, t5, t6, t7, t8;
    int16_t *src, *dst;

    src = block;
    dst = block;

    for (i = 0; i < 4; i++) {
        t1 = 12 * (src[0] + src[4]) + 4;
        t2 = 12 * (src[0] - src[4]) + 4;
        t3 = 16 * src[2] +  6 * src[6];
        t4 =  6 * src[2] - 16 * src[6];

        t5 = t1 + t3;
        t6 = t2 + t4;
        t7 = t2 - t4;
        t8 = t1 - t3;

        t1 = 16 * src[1] + 15 * src[3] +  9 * src[5] +  4 * src[7];
        t2 = 15 * src[1] -  4 * src[3] - 16 * src[5] -  9 * src[7];
        t3 =  9 * src[1] - 16 * src[3] +  4 * src[5] + 15 * src[7];
        t4 =  4 * src[1] -  9 * src[3] + 15 * src[5] - 16 * src[7];

        dst[0] = (t5 + t1) >> 3;
        dst[1] = (t6 + t2) >> 3;
        dst[2] = (t7 + t3) >> 3;
        dst[3] = (t8 + t4) >> 3;
        dst[4] = (t8 - t4) >> 3;
        dst[5] = (t7 - t3) >> 3;
        dst[6] = (t6 - t2) >> 3;
        dst[7] = (t5 - t1) >> 3;

        src += 8;
        dst += 8;
    }

    src = block;
    for (i = 0; i < 8; i++) {
        t1 = 17 * (src[ 0] + src[16]) + 64;
        t2 = 17 * (src[ 0] - src[16]) + 64;
        t3 = 22 * src[ 8] + 10 * src[24];
        t4 = 22 * src[24] - 10 * src[ 8];

        dest[0 * linesize] = av_clip_uint8(dest[0 * linesize] + ((t1 + t3) >> 7));
        dest[1 * linesize] = av_clip_uint8(dest[1 * linesize] + ((t2 - t4) >> 7));
        dest[2 * linesize] = av_clip_uint8(dest[2 * linesize] + ((t2 + t4) >> 7));
        dest[3 * linesize] = av_clip_uint8(dest[3 * linesize] + ((t1 - t3) >> 7));

        src++;
        dest++;
    }
}

/* Do inverse transform on 4x8 parts of block */
static void vc1_inv_trans_4x8_dc_c(uint8_t *dest, int linesize, int16_t *block)
{
    int i;
    int dc = block[0];

    dc = (17 * dc +  4) >> 3;
    dc = (12 * dc + 64) >> 7;

    for (i = 0; i < 8; i++) {
        dest[0] = av_clip_uint8(dest[0] + dc);
        dest[1] = av_clip_uint8(dest[1] + dc);
        dest[2] = av_clip_uint8(dest[2] + dc);
        dest[3] = av_clip_uint8(dest[3] + dc);
        dest += linesize;
    }
}

static void vc1_inv_trans_4x8_c(uint8_t *dest, int linesize, int16_t *block)
{
    int i;
    register int t1, t2, t3, t4, t5, t6, t7, t8;
    int16_t *src, *dst;

    src = block;
    dst = block;

    for (i = 0; i < 8; i++) {
        t1 = 17 * (src[0] + src[2]) + 4;
        t2 = 17 * (src[0] - src[2]) + 4;
        t3 = 22 * src[1] + 10 * src[3];
        t4 = 22 * src[3] - 10 * src[1];

        dst[0] = (t1 + t3) >> 3;
        dst[1] = (t2 - t4) >> 3;
        dst[2] = (t2 + t4) >> 3;
        dst[3] = (t1 - t3) >> 3;

        src += 8;
        dst += 8;
    }

    src = block;
    for (i = 0; i < 4; i++) {
        t1 = 12 * (src[ 0] + src[32]) + 64;
        t2 = 12 * (src[ 0] - src[32]) + 64;
        t3 = 16 * src[16] +  6 * src[48];
        t4 =  6 * src[16] - 16 * src[48];

        t5 = t1 + t3;
        t6 = t2 + t4;
        t7 = t2 - t4;
        t8 = t1 - t3;

        t1 = 16 * src[ 8] + 15 * src[24] +  9 * src[40] +  4 * src[56];
        t2 = 15 * src[ 8] -  4 * src[24] - 16 * src[40] -  9 * src[56];
        t3 =  9 * src[ 8] - 16 * src[24] +  4 * src[40] + 15 * src[56];
        t4 =  4 * src[ 8] -  9 * src[24] + 15 * src[40] - 16 * src[56];

        dest[0 * linesize] = av_clip_uint8(dest[0 * linesize] + ((t5 + t1)     >> 7));
        dest[1 * linesize] = av_clip_uint8(dest[1 * linesize] + ((t6 + t2)     >> 7));
        dest[2 * linesize] = av_clip_uint8(dest[2 * linesize] + ((t7 + t3)     >> 7));
        dest[3 * linesize] = av_clip_uint8(dest[3 * linesize] + ((t8 + t4)     >> 7));
        dest[4 * linesize] = av_clip_uint8(dest[4 * linesize] + ((t8 - t4 + 1) >> 7));
        dest[5 * linesize] = av_clip_uint8(dest[5 * linesize] + ((t7 - t3 + 1) >> 7));
        dest[6 * linesize] = av_clip_uint8(dest[6 * linesize] + ((t6 - t2 + 1) >> 7));
        dest[7 * linesize] = av_clip_uint8(dest[7 * linesize] + ((t5 - t1 + 1) >> 7));

        src++;
        dest++;
    }
}

/* Do inverse transform on 4x4 part of block */
static void vc1_inv_trans_4x4_dc_c(uint8_t *dest, int linesize, int16_t *block)
{
    int i;
    int dc = block[0];

    dc = (17 * dc +  4) >> 3;
    dc = (17 * dc + 64) >> 7;

    for (i = 0; i < 4; i++) {
        dest[0] = av_clip_uint8(dest[0] + dc);
        dest[1] = av_clip_uint8(dest[1] + dc);
        dest[2] = av_clip_uint8(dest[2] + dc);
        dest[3] = av_clip_uint8(dest[3] + dc);
        dest += linesize;
    }
}

static void vc1_inv_trans_4x4_c(uint8_t *dest, int linesize, int16_t *block)
{
    int i;
    register int t1, t2, t3, t4;
    int16_t *src, *dst;

    src = block;
    dst = block;
    for (i = 0; i < 4; i++) {
        t1 = 17 * (src[0] + src[2]) + 4;
        t2 = 17 * (src[0] - src[2]) + 4;
        t3 = 22 * src[1] + 10 * src[3];
        t4 = 22 * src[3] - 10 * src[1];

        dst[0] = (t1 + t3) >> 3;
        dst[1] = (t2 - t4) >> 3;
        dst[2] = (t2 + t4) >> 3;
        dst[3] = (t1 - t3) >> 3;

        src += 8;
        dst += 8;
    }

    src = block;
    for (i = 0; i < 4; i++) {
        t1 = 17 * (src[0] + src[16]) + 64;
        t2 = 17 * (src[0] - src[16]) + 64;
        t3 = 22 * src[8] + 10 * src[24];
        t4 = 22 * src[24] - 10 * src[8];

        dest[0 * linesize] = av_clip_uint8(dest[0 * linesize] + ((t1 + t3) >> 7));
        dest[1 * linesize] = av_clip_uint8(dest[1 * linesize] + ((t2 - t4) >> 7));
        dest[2 * linesize] = av_clip_uint8(dest[2 * linesize] + ((t2 + t4) >> 7));
        dest[3 * linesize] = av_clip_uint8(dest[3 * linesize] + ((t1 - t3) >> 7));

        src++;
        dest++;
    }
}

/* motion compensation functions */

/* Filter in case of 2 filters */
#define VC1_MSPEL_FILTER_16B(DIR, TYPE)                                       \
static av_always_inline int vc1_mspel_ ## DIR ## _filter_16bits(const TYPE *src, \
                                                                int stride,   \
                                                                int mode)     \
{                                                                             \
    switch(mode) {                                                            \
    case 0: /* no shift - should not occur */                                 \
        return 0;                                                             \
    case 1: /* 1/4 shift */                                                   \
        return -4 * src[-stride] + 53 * src[0] +                              \
               18 * src[stride]  -  3 * src[stride * 2];                      \
    case 2: /* 1/2 shift */                                                   \
        return -1 * src[-stride] +  9 * src[0] +                              \
                9 * src[stride]  -  1 * src[stride * 2];                      \
    case 3: /* 3/4 shift */                                                   \
        return -3 * src[-stride] + 18 * src[0] +                              \
               53 * src[stride]  -  4 * src[stride * 2];                      \
    }                                                                         \
    return 0; /* should not occur */                                          \
}

VC1_MSPEL_FILTER_16B(ver, uint8_t)
VC1_MSPEL_FILTER_16B(hor, int16_t)

/* Filter used to interpolate fractional pel values */
static av_always_inline int vc1_mspel_filter(const uint8_t *src, int stride,
                                             int mode, int r)
{
    switch (mode) {
    case 0: // no shift
        return src[0];
    case 1: // 1/4 shift
        return (-4 * src[-stride] + 53 * src[0] +
                18 * src[stride]  -  3 * src[stride * 2] + 32 - r) >> 6;
    case 2: // 1/2 shift
        return (-1 * src[-stride] +  9 * src[0] +
                 9 * src[stride]  -  1 * src[stride * 2] + 8 - r) >> 4;
    case 3: // 3/4 shift
        return (-3 * src[-stride] + 18 * src[0] +
                53 * src[stride]  -  4 * src[stride * 2] + 32 - r) >> 6;
    }
    return 0; // should not occur
}

/* Function used to do motion compensation with bicubic interpolation */
#define VC1_MSPEL_MC(OP, OP4, OPNAME)                                         \
static av_always_inline void OPNAME ## vc1_mspel_mc(uint8_t *dst,             \
                                                    const uint8_t *src,       \
                                                    ptrdiff_t stride,         \
                                                    int hmode,                \
                                                    int vmode,                \
                                                    int rnd)                  \
{                                                                             \
    int i, j;                                                                 \
                                                                              \
    if (vmode) { /* Horizontal filter to apply */                             \
        int r;                                                                \
                                                                              \
        if (hmode) { /* Vertical filter to apply, output to tmp */            \
            static const int shift_value[] = { 0, 5, 1, 5 };                  \
            int shift = (shift_value[hmode] + shift_value[vmode]) >> 1;       \
            int16_t tmp[11 * 8], *tptr = tmp;                                 \
                                                                              \
            r = (1 << (shift - 1)) + rnd - 1;                                 \
                                                                              \
            src -= 1;                                                         \
            for (j = 0; j < 8; j++) {                                         \
                for (i = 0; i < 11; i++)                                      \
                    tptr[i] = (vc1_mspel_ver_filter_16bits(src + i, stride, vmode) + r) >> shift; \
                src  += stride;                                               \
                tptr += 11;                                                   \
            }                                                                 \
                                                                              \
            r    = 64 - rnd;                                                  \
            tptr = tmp + 1;                                                   \
            for (j = 0; j < 8; j++) {                                         \
                for (i = 0; i < 8; i++)                                       \
                    OP(dst[i], (vc1_mspel_hor_filter_16bits(tptr + i, 1, hmode) + r) >> 7); \
                dst  += stride;                                               \
                tptr += 11;                                                   \
            }                                                                 \
                                                                              \
            return;                                                           \
        } else { /* No horizontal filter, output 8 lines to dst */            \
            r = 1 - rnd;                                                      \
                                                                              \
            for (j = 0; j < 8; j++) {                                         \
                for (i = 0; i < 8; i++)                                       \
                    OP(dst[i], vc1_mspel_filter(src + i, stride, vmode, r));  \
                src += stride;                                                \
                dst += stride;                                                \
            }                                                                 \
            return;                                                           \
        }                                                                     \
    }                                                                         \
                                                                              \
    /* Horizontal mode with no vertical mode */                               \
    for (j = 0; j < 8; j++) {                                                 \
        for (i = 0; i < 8; i++)                                               \
            OP(dst[i], vc1_mspel_filter(src + i, 1, hmode, rnd));             \
        dst += stride;                                                        \
        src += stride;                                                        \
    }                                                                         \
}\
static av_always_inline void OPNAME ## vc1_mspel_mc_16(uint8_t *dst,          \
                                                       const uint8_t *src,    \
                                                       ptrdiff_t stride,      \
                                                       int hmode,             \
                                                       int vmode,             \
                                                       int rnd)               \
{                                                                             \
    int i, j;                                                                 \
                                                                              \
    if (vmode) { /* Horizontal filter to apply */                             \
        int r;                                                                \
                                                                              \
        if (hmode) { /* Vertical filter to apply, output to tmp */            \
            static const int shift_value[] = { 0, 5, 1, 5 };                  \
            int shift = (shift_value[hmode] + shift_value[vmode]) >> 1;       \
            int16_t tmp[19 * 16], *tptr = tmp;                                \
                                                                              \
            r = (1 << (shift - 1)) + rnd - 1;                                 \
                                                                              \
            src -= 1;                                                         \
            for (j = 0; j < 16; j++) {                                        \
                for (i = 0; i < 19; i++)                                      \
                    tptr[i] = (vc1_mspel_ver_filter_16bits(src + i, stride, vmode) + r) >> shift; \
                src  += stride;                                               \
                tptr += 19;                                                   \
            }                                                                 \
                                                                              \
            r    = 64 - rnd;                                                  \
            tptr = tmp + 1;                                                   \
            for (j = 0; j < 16; j++) {                                        \
                for (i = 0; i < 16; i++)                                      \
                    OP(dst[i], (vc1_mspel_hor_filter_16bits(tptr + i, 1, hmode) + r) >> 7); \
                dst  += stride;                                               \
                tptr += 19;                                                   \
            }                                                                 \
                                                                              \
            return;                                                           \
        } else { /* No horizontal filter, output 8 lines to dst */            \
            r = 1 - rnd;                                                      \
                                                                              \
            for (j = 0; j < 16; j++) {                                        \
                for (i = 0; i < 16; i++)                                      \
                    OP(dst[i], vc1_mspel_filter(src + i, stride, vmode, r));  \
                src += stride;                                                \
                dst += stride;                                                \
            }                                                                 \
            return;                                                           \
        }                                                                     \
    }                                                                         \
                                                                              \
    /* Horizontal mode with no vertical mode */                               \
    for (j = 0; j < 16; j++) {                                                \
        for (i = 0; i < 16; i++)                                              \
            OP(dst[i], vc1_mspel_filter(src + i, 1, hmode, rnd));             \
        dst += stride;                                                        \
        src += stride;                                                        \
    }                                                                         \
}\
static void OPNAME ## pixels8x8_c(uint8_t *block, const uint8_t *pixels, ptrdiff_t line_size, int rnd){\
    int i;\
    for(i=0; i<8; i++){\
        OP4(*(uint32_t*)(block  ), AV_RN32(pixels  ));\
        OP4(*(uint32_t*)(block+4), AV_RN32(pixels+4));\
        pixels+=line_size;\
        block +=line_size;\
    }\
}\
static void OPNAME ## pixels16x16_c(uint8_t *block, const uint8_t *pixels, ptrdiff_t line_size, int rnd){\
    int i;\
    for(i=0; i<16; i++){\
        OP4(*(uint32_t*)(block   ), AV_RN32(pixels   ));\
        OP4(*(uint32_t*)(block+ 4), AV_RN32(pixels+ 4));\
        OP4(*(uint32_t*)(block+ 8), AV_RN32(pixels+ 8));\
        OP4(*(uint32_t*)(block+12), AV_RN32(pixels+12));\
        pixels+=line_size;\
        block +=line_size;\
    }\
}

#define op_put(a, b) a = av_clip_uint8(b)
#define op_avg(a, b) a = (a + av_clip_uint8(b) + 1) >> 1
#define op4_avg(a, b) a = rnd_avg32(a, b)
#define op4_put(a, b) a = b

VC1_MSPEL_MC(op_put, op4_put, put_)
VC1_MSPEL_MC(op_avg, op4_avg, avg_)

/* pixel functions - really are entry points to vc1_mspel_mc */

#define PUT_VC1_MSPEL(a, b)                                                   \
static void put_vc1_mspel_mc ## a ## b ## _c(uint8_t *dst,                    \
                                             const uint8_t *src,              \
                                             ptrdiff_t stride, int rnd)       \
{                                                                             \
    put_vc1_mspel_mc(dst, src, stride, a, b, rnd);                            \
}                                                                             \
static void avg_vc1_mspel_mc ## a ## b ## _c(uint8_t *dst,                    \
                                             const uint8_t *src,              \
                                             ptrdiff_t stride, int rnd)       \
{                                                                             \
    avg_vc1_mspel_mc(dst, src, stride, a, b, rnd);                            \
}                                                                             \
static void put_vc1_mspel_mc ## a ## b ## _16_c(uint8_t *dst,                 \
                                                const uint8_t *src,           \
                                                ptrdiff_t stride, int rnd)    \
{                                                                             \
    put_vc1_mspel_mc_16(dst, src, stride, a, b, rnd);                         \
}                                                                             \
static void avg_vc1_mspel_mc ## a ## b ## _16_c(uint8_t *dst,                 \
                                                const uint8_t *src,           \
                                                ptrdiff_t stride, int rnd)    \
{                                                                             \
    avg_vc1_mspel_mc_16(dst, src, stride, a, b, rnd);                         \
}

PUT_VC1_MSPEL(1, 0)
PUT_VC1_MSPEL(2, 0)
PUT_VC1_MSPEL(3, 0)

PUT_VC1_MSPEL(0, 1)
PUT_VC1_MSPEL(1, 1)
PUT_VC1_MSPEL(2, 1)
PUT_VC1_MSPEL(3, 1)

PUT_VC1_MSPEL(0, 2)
PUT_VC1_MSPEL(1, 2)
PUT_VC1_MSPEL(2, 2)
PUT_VC1_MSPEL(3, 2)

PUT_VC1_MSPEL(0, 3)
PUT_VC1_MSPEL(1, 3)
PUT_VC1_MSPEL(2, 3)
PUT_VC1_MSPEL(3, 3)

#define chroma_mc(a) \
    ((A * src[a] + B * src[a + 1] + \
      C * src[stride + a] + D * src[stride + a + 1] + 32 - 4) >> 6)
static void put_no_rnd_vc1_chroma_mc8_c(uint8_t *dst /* align 8 */,
                                        uint8_t *src /* align 1 */,
                                        int stride, int h, int x, int y)
{
    const int A = (8 - x) * (8 - y);
    const int B =     (x) * (8 - y);
    const int C = (8 - x) *     (y);
    const int D =     (x) *     (y);
    int i;

    av_assert2(x < 8 && y < 8 && x >= 0 && y >= 0);

    for (i = 0; i < h; i++) {
        dst[0] = chroma_mc(0);
        dst[1] = chroma_mc(1);
        dst[2] = chroma_mc(2);
        dst[3] = chroma_mc(3);
        dst[4] = chroma_mc(4);
        dst[5] = chroma_mc(5);
        dst[6] = chroma_mc(6);
        dst[7] = chroma_mc(7);
        dst += stride;
        src += stride;
    }
}

static void put_no_rnd_vc1_chroma_mc4_c(uint8_t *dst, uint8_t *src,
                                        int stride, int h, int x, int y)
{
    const int A = (8 - x) * (8 - y);
    const int B =     (x) * (8 - y);
    const int C = (8 - x) *     (y);
    const int D =     (x) *     (y);
    int i;

    av_assert2(x < 8 && y < 8 && x >= 0 && y >= 0);

    for (i = 0; i < h; i++) {
        dst[0] = chroma_mc(0);
        dst[1] = chroma_mc(1);
        dst[2] = chroma_mc(2);
        dst[3] = chroma_mc(3);
        dst += stride;
        src += stride;
    }
}

#define avg2(a, b) (((a) + (b) + 1) >> 1)
static void avg_no_rnd_vc1_chroma_mc8_c(uint8_t *dst /* align 8 */,
                                        uint8_t *src /* align 1 */,
                                        int stride, int h, int x, int y)
{
    const int A = (8 - x) * (8 - y);
    const int B =     (x) * (8 - y);
    const int C = (8 - x) *     (y);
    const int D =     (x) *     (y);
    int i;

    av_assert2(x < 8 && y < 8 && x >= 0 && y >= 0);

    for (i = 0; i < h; i++) {
        dst[0] = avg2(dst[0], chroma_mc(0));
        dst[1] = avg2(dst[1], chroma_mc(1));
        dst[2] = avg2(dst[2], chroma_mc(2));
        dst[3] = avg2(dst[3], chroma_mc(3));
        dst[4] = avg2(dst[4], chroma_mc(4));
        dst[5] = avg2(dst[5], chroma_mc(5));
        dst[6] = avg2(dst[6], chroma_mc(6));
        dst[7] = avg2(dst[7], chroma_mc(7));
        dst += stride;
        src += stride;
    }
}

static void avg_no_rnd_vc1_chroma_mc4_c(uint8_t *dst /* align 8 */,
                                        uint8_t *src /* align 1 */,
                                        int stride, int h, int x, int y)
{
    const int A = (8 - x) * (8 - y);
    const int B = (    x) * (8 - y);
    const int C = (8 - x) * (    y);
    const int D = (    x) * (    y);
    int i;

    av_assert2(x < 8 && y < 8 && x >= 0 && y >= 0);

    for (i = 0; i < h; i++) {
        dst[0] = avg2(dst[0], chroma_mc(0));
        dst[1] = avg2(dst[1], chroma_mc(1));
        dst[2] = avg2(dst[2], chroma_mc(2));
        dst[3] = avg2(dst[3], chroma_mc(3));
        dst += stride;
        src += stride;
    }
}

#if CONFIG_WMV3IMAGE_DECODER || CONFIG_VC1IMAGE_DECODER

static void sprite_h_c(uint8_t *dst, const uint8_t *src, int offset,
                       int advance, int count)
{
    while (count--) {
        int a = src[(offset >> 16)];
        int b = src[(offset >> 16) + 1];
        *dst++  = a + ((b - a) * (offset & 0xFFFF) >> 16);
        offset += advance;
    }
}

static av_always_inline void sprite_v_template(uint8_t *dst,
                                               const uint8_t *src1a,
                                               const uint8_t *src1b,
                                               int offset1,
                                               int two_sprites,
                                               const uint8_t *src2a,
                                               const uint8_t *src2b,
                                               int offset2,
                                               int alpha, int scaled,
                                               int width)
{
    int a1, b1, a2, b2;
    while (width--) {
        a1 = *src1a++;
        if (scaled) {
            b1 = *src1b++;
            a1 = a1 + ((b1 - a1) * offset1 >> 16);
        }
        if (two_sprites) {
            a2 = *src2a++;
            if (scaled > 1) {
                b2 = *src2b++;
                a2 = a2 + ((b2 - a2) * offset2 >> 16);
            }
            a1 = a1 + ((a2 - a1) * alpha >> 16);
        }
        *dst++ = a1;
    }
}

static void sprite_v_single_c(uint8_t *dst, const uint8_t *src1a,
                              const uint8_t *src1b,
                              int offset, int width)
{
    sprite_v_template(dst, src1a, src1b, offset, 0, NULL, NULL, 0, 0, 1, width);
}

static void sprite_v_double_noscale_c(uint8_t *dst, const uint8_t *src1a,
                                      const uint8_t *src2a,
                                      int alpha, int width)
{
    sprite_v_template(dst, src1a, NULL, 0, 1, src2a, NULL, 0, alpha, 0, width);
}

static void sprite_v_double_onescale_c(uint8_t *dst,
                                       const uint8_t *src1a,
                                       const uint8_t *src1b,
                                       int offset1,
                                       const uint8_t *src2a,
                                       int alpha, int width)
{
    sprite_v_template(dst, src1a, src1b, offset1, 1, src2a, NULL, 0, alpha, 1,
                      width);
}

static void sprite_v_double_twoscale_c(uint8_t *dst,
                                       const uint8_t *src1a,
                                       const uint8_t *src1b,
                                       int offset1,
                                       const uint8_t *src2a,
                                       const uint8_t *src2b,
                                       int offset2,
                                       int alpha,
                                       int width)
{
    sprite_v_template(dst, src1a, src1b, offset1, 1, src2a, src2b, offset2,
                      alpha, 2, width);
}

#endif /* CONFIG_WMV3IMAGE_DECODER || CONFIG_VC1IMAGE_DECODER */
#define FN_ASSIGN(X, Y) \
    dsp->put_vc1_mspel_pixels_tab[1][X+4*Y] = put_vc1_mspel_mc##X##Y##_c; \
    dsp->put_vc1_mspel_pixels_tab[0][X+4*Y] = put_vc1_mspel_mc##X##Y##_16_c; \
    dsp->avg_vc1_mspel_pixels_tab[1][X+4*Y] = avg_vc1_mspel_mc##X##Y##_c; \
    dsp->avg_vc1_mspel_pixels_tab[0][X+4*Y] = avg_vc1_mspel_mc##X##Y##_16_c

av_cold void ff_vc1dsp_init(VC1DSPContext *dsp)
{
    dsp->vc1_inv_trans_8x8    = vc1_inv_trans_8x8_c;
    dsp->vc1_inv_trans_4x8    = vc1_inv_trans_4x8_c;
    dsp->vc1_inv_trans_8x4    = vc1_inv_trans_8x4_c;
    dsp->vc1_inv_trans_4x4    = vc1_inv_trans_4x4_c;
    dsp->vc1_inv_trans_8x8_dc = vc1_inv_trans_8x8_dc_c;
    dsp->vc1_inv_trans_4x8_dc = vc1_inv_trans_4x8_dc_c;
    dsp->vc1_inv_trans_8x4_dc = vc1_inv_trans_8x4_dc_c;
    dsp->vc1_inv_trans_4x4_dc = vc1_inv_trans_4x4_dc_c;

    dsp->vc1_h_overlap        = vc1_h_overlap_c;
    dsp->vc1_v_overlap        = vc1_v_overlap_c;
    dsp->vc1_h_s_overlap      = vc1_h_s_overlap_c;
    dsp->vc1_v_s_overlap      = vc1_v_s_overlap_c;

    dsp->vc1_v_loop_filter4   = vc1_v_loop_filter4_c;
    dsp->vc1_h_loop_filter4   = vc1_h_loop_filter4_c;
    dsp->vc1_v_loop_filter8   = vc1_v_loop_filter8_c;
    dsp->vc1_h_loop_filter8   = vc1_h_loop_filter8_c;
    dsp->vc1_v_loop_filter16  = vc1_v_loop_filter16_c;
    dsp->vc1_h_loop_filter16  = vc1_h_loop_filter16_c;

    dsp->put_vc1_mspel_pixels_tab[0][0] = put_pixels16x16_c;
    dsp->avg_vc1_mspel_pixels_tab[0][0] = avg_pixels16x16_c;
    dsp->put_vc1_mspel_pixels_tab[1][0] = put_pixels8x8_c;
    dsp->avg_vc1_mspel_pixels_tab[1][0] = avg_pixels8x8_c;
    FN_ASSIGN(0, 1);
    FN_ASSIGN(0, 2);
    FN_ASSIGN(0, 3);

    FN_ASSIGN(1, 0);
    FN_ASSIGN(1, 1);
    FN_ASSIGN(1, 2);
    FN_ASSIGN(1, 3);

    FN_ASSIGN(2, 0);
    FN_ASSIGN(2, 1);
    FN_ASSIGN(2, 2);
    FN_ASSIGN(2, 3);

    FN_ASSIGN(3, 0);
    FN_ASSIGN(3, 1);
    FN_ASSIGN(3, 2);
    FN_ASSIGN(3, 3);

    dsp->put_no_rnd_vc1_chroma_pixels_tab[0] = put_no_rnd_vc1_chroma_mc8_c;
    dsp->avg_no_rnd_vc1_chroma_pixels_tab[0] = avg_no_rnd_vc1_chroma_mc8_c;
    dsp->put_no_rnd_vc1_chroma_pixels_tab[1] = put_no_rnd_vc1_chroma_mc4_c;
    dsp->avg_no_rnd_vc1_chroma_pixels_tab[1] = avg_no_rnd_vc1_chroma_mc4_c;

#if CONFIG_WMV3IMAGE_DECODER || CONFIG_VC1IMAGE_DECODER
    dsp->sprite_h                 = sprite_h_c;
    dsp->sprite_v_single          = sprite_v_single_c;
    dsp->sprite_v_double_noscale  = sprite_v_double_noscale_c;
    dsp->sprite_v_double_onescale = sprite_v_double_onescale_c;
    dsp->sprite_v_double_twoscale = sprite_v_double_twoscale_c;
#endif /* CONFIG_WMV3IMAGE_DECODER || CONFIG_VC1IMAGE_DECODER */

<<<<<<< HEAD
    dsp->vc1_find_start_code_candidate = ff_startcode_find_candidate_c;
=======
    dsp->startcode_find_candidate = ff_startcode_find_candidate_c;
>>>>>>> adf8227c

    if (ARCH_AARCH64)
        ff_vc1dsp_init_aarch64(dsp);
    if (ARCH_ARM)
        ff_vc1dsp_init_arm(dsp);
    if (ARCH_PPC)
        ff_vc1dsp_init_ppc(dsp);
    if (ARCH_X86)
        ff_vc1dsp_init_x86(dsp);
}<|MERGE_RESOLUTION|>--- conflicted
+++ resolved
@@ -1025,11 +1025,7 @@
     dsp->sprite_v_double_twoscale = sprite_v_double_twoscale_c;
 #endif /* CONFIG_WMV3IMAGE_DECODER || CONFIG_VC1IMAGE_DECODER */
 
-<<<<<<< HEAD
-    dsp->vc1_find_start_code_candidate = ff_startcode_find_candidate_c;
-=======
     dsp->startcode_find_candidate = ff_startcode_find_candidate_c;
->>>>>>> adf8227c
 
     if (ARCH_AARCH64)
         ff_vc1dsp_init_aarch64(dsp);
