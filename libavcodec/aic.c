--- conflicted
+++ resolved
@@ -200,14 +200,9 @@
 {
     int has_skips, coeff_type, coeff_bits, skip_type, skip_bits;
     const int num_coeffs = aic_num_band_coeffs[band];
-<<<<<<< HEAD
-    const uint8_t *scan = aic_scan[band];
+    const uint8_t *scan = aic_scan[band | force_chroma];
     int mb, idx;
     unsigned val;
-=======
-    const uint8_t *scan = aic_scan[band | force_chroma];
-    int mb, idx, val;
->>>>>>> e6d8acf6
 
     has_skips  = get_bits1(gb);
     coeff_type = get_bits1(gb);
