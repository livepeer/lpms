--- conflicted
+++ resolved
@@ -176,22 +176,9 @@
     param.NumExtParam = q->nb_ext_buffers;
 
     ret = MFXVideoDECODE_Init(q->session, &param);
-<<<<<<< HEAD
-    if (ret < 0) {
-        if (MFX_ERR_INVALID_VIDEO_PARAM==ret) {
-            av_log(avctx, AV_LOG_ERROR,
-                   "Error initializing the MFX video decoder, unsupported video\n");
-        } else {
-            av_log(avctx, AV_LOG_ERROR,
-                   "Error initializing the MFX video decoder %d\n", ret);
-        }
-        return ff_qsv_error(ret);
-    }
-=======
     if (ret < 0)
         return ff_qsv_print_error(avctx, ret,
                                   "Error initializing the MFX video decoder");
->>>>>>> 95414eb2
 
     q->frame_info = param.mfx.FrameInfo;
 
