/*
 * H.26L/H.264/AVC/JVT/14496-10/... direct mb/block decoding
 * Copyright (c) 2003 Michael Niedermayer <michaelni@gmx.at>
 *
 * This file is part of FFmpeg.
 *
 * FFmpeg is free software; you can redistribute it and/or
 * modify it under the terms of the GNU Lesser General Public
 * License as published by the Free Software Foundation; either
 * version 2.1 of the License, or (at your option) any later version.
 *
 * FFmpeg is distributed in the hope that it will be useful,
 * but WITHOUT ANY WARRANTY; without even the implied warranty of
 * MERCHANTABILITY or FITNESS FOR A PARTICULAR PURPOSE.  See the GNU
 * Lesser General Public License for more details.
 *
 * You should have received a copy of the GNU Lesser General Public
 * License along with FFmpeg; if not, write to the Free Software
 * Foundation, Inc., 51 Franklin Street, Fifth Floor, Boston, MA 02110-1301 USA
 */

/**
 * @file
 * H.264 / AVC / MPEG4 part10 direct mb/block decoding.
 * @author Michael Niedermayer <michaelni@gmx.at>
 */

#include "internal.h"
#include "avcodec.h"
#include "h264.h"
#include "mpegutils.h"
#include "rectangle.h"
#include "thread.h"

#include <assert.h>

static int get_scale_factor(H264Context *const h, int poc, int poc1, int i)
{
    int poc0 = h->ref_list[0][i].poc;
    int td = av_clip(poc1 - poc0, -128, 127);
    if (td == 0 || h->ref_list[0][i].long_ref) {
        return 256;
    } else {
        int tb = av_clip(poc - poc0, -128, 127);
        int tx = (16384 + (FFABS(td) >> 1)) / td;
        return av_clip((tb * tx + 32) >> 6, -1024, 1023);
    }
}

<<<<<<< HEAD
void ff_h264_direct_dist_scale_factor(H264Context * const h){
    const int poc = h->picture_structure == PICT_FRAME ?
        h->cur_pic_ptr->poc :
        h->cur_pic_ptr->field_poc[h->picture_structure == PICT_BOTTOM_FIELD];
=======
void ff_h264_direct_dist_scale_factor(H264Context *const h)
{
    const int poc  = h->cur_pic_ptr->field_poc[h->picture_structure == PICT_BOTTOM_FIELD];
>>>>>>> 2db953f8
    const int poc1 = h->ref_list[1][0].poc;
    int i, field;

    if (FRAME_MBAFF(h))
        for (field = 0; field < 2; field++) {
            const int poc  = h->cur_pic_ptr->field_poc[field];
            const int poc1 = h->ref_list[1][0].field_poc[field];
            for (i = 0; i < 2 * h->ref_count[0]; i++)
                h->dist_scale_factor_field[field][i ^ field] =
                    get_scale_factor(h, poc, poc1, i + 16);
        }

    for (i = 0; i < h->ref_count[0]; i++)
        h->dist_scale_factor[i] = get_scale_factor(h, poc, poc1, i);
}

static void fill_colmap(H264Context *h, int map[2][16 + 32], int list,
                        int field, int colfield, int mbafi)
{
    H264Picture *const ref1 = &h->ref_list[1][0];
    int j, old_ref, rfield;
    int start  = mbafi ? 16                       : 0;
    int end    = mbafi ? 16 + 2 * h->ref_count[0] : h->ref_count[0];
    int interl = mbafi || h->picture_structure != PICT_FRAME;

    /* bogus; fills in for missing frames */
    memset(map[list], 0, sizeof(map[list]));

    for (rfield = 0; rfield < 2; rfield++) {
        for (old_ref = 0; old_ref < ref1->ref_count[colfield][list]; old_ref++) {
            int poc = ref1->ref_poc[colfield][list][old_ref];

            if (!interl)
                poc |= 3;
            // FIXME: store all MBAFF references so this is not needed
            else if (interl && (poc & 3) == 3)
                poc = (poc & ~3) + rfield + 1;

            for (j = start; j < end; j++) {
                if (4 * h->ref_list[0][j].frame_num +
                    (h->ref_list[0][j].reference & 3) == poc) {
                    int cur_ref = mbafi ? (j - 16) ^ field : j;
                    if (ref1->mbaff)
                        map[list][2 * old_ref + (rfield ^ field) + 16] = cur_ref;
                    if (rfield == field || !interl)
                        map[list][old_ref] = cur_ref;
                    break;
                }
            }
        }
    }
}

void ff_h264_direct_ref_list_init(H264Context *const h)
{
    H264Picture *const ref1 = &h->ref_list[1][0];
    H264Picture *const cur = h->cur_pic_ptr;
    int list, j, field;
    int sidx     = (h->picture_structure & 1) ^ 1;
    int ref1sidx = (ref1->reference      & 1) ^ 1;

    for (list = 0; list < 2; list++) {
        cur->ref_count[sidx][list] = h->ref_count[list];
        for (j = 0; j < h->ref_count[list]; j++)
            cur->ref_poc[sidx][list][j] = 4 * h->ref_list[list][j].frame_num +
                                          (h->ref_list[list][j].reference & 3);
    }

    if (h->picture_structure == PICT_FRAME) {
        memcpy(cur->ref_count[1], cur->ref_count[0], sizeof(cur->ref_count[0]));
        memcpy(cur->ref_poc[1],   cur->ref_poc[0],   sizeof(cur->ref_poc[0]));
    }

    cur->mbaff = FRAME_MBAFF(h);

    h->col_fieldoff = 0;
    if (h->picture_structure == PICT_FRAME) {
        int cur_poc  = h->cur_pic_ptr->poc;
        int *col_poc = h->ref_list[1]->field_poc;
        h->col_parity = (FFABS(col_poc[0] - cur_poc) >=
                         FFABS(col_poc[1] - cur_poc));
        ref1sidx =
        sidx     = h->col_parity;
    // FL -> FL & differ parity
    } else if (!(h->picture_structure & h->ref_list[1][0].reference) &&
               !h->ref_list[1][0].mbaff) {
        h->col_fieldoff = 2 * h->ref_list[1][0].reference - 3;
    }

    if (h->slice_type_nos != AV_PICTURE_TYPE_B || h->direct_spatial_mv_pred)
        return;

    for (list = 0; list < 2; list++) {
        fill_colmap(h, h->map_col_to_list0, list, sidx, ref1sidx, 0);
        if (FRAME_MBAFF(h))
            for (field = 0; field < 2; field++)
                fill_colmap(h, h->map_col_to_list0_field[field], list, field,
                            field, 1);
    }
}

static void await_reference_mb_row(H264Context *const h, H264Picture *ref,
                                   int mb_y)
{
    int ref_field         = ref->reference - 1;
    int ref_field_picture = ref->field_picture;
    int ref_height        = 16 * h->mb_height >> ref_field_picture;

    if (!HAVE_THREADS || !(h->avctx->active_thread_type & FF_THREAD_FRAME))
        return;

    /* FIXME: It can be safe to access mb stuff
     * even if pixels aren't deblocked yet. */

    ff_thread_await_progress(&ref->tf,
                             FFMIN(16 * mb_y >> ref_field_picture,
                                   ref_height - 1),
                             ref_field_picture && ref_field);
}

static void pred_spatial_direct_motion(H264Context *const h, int *mb_type)
{
    int b8_stride = 2;
    int b4_stride = h->b_stride;
    int mb_xy = h->mb_xy, mb_y = h->mb_y;
    int mb_type_col[2];
    const int16_t (*l1mv0)[2], (*l1mv1)[2];
    const int8_t *l1ref0, *l1ref1;
    const int is_b8x8 = IS_8X8(*mb_type);
    unsigned int sub_mb_type = MB_TYPE_L0L1;
    int i8, i4;
    int ref[2];
    int mv[2];
    int list;

    assert(h->ref_list[1][0].reference & 3);

    await_reference_mb_row(h, &h->ref_list[1][0],
                           h->mb_y + !!IS_INTERLACED(*mb_type));

#define MB_TYPE_16x16_OR_INTRA (MB_TYPE_16x16 | MB_TYPE_INTRA4x4 | \
                                MB_TYPE_INTRA16x16 | MB_TYPE_INTRA_PCM)

    /* ref = min(neighbors) */
    for (list = 0; list < 2; list++) {
        int left_ref     = h->ref_cache[list][scan8[0] - 1];
        int top_ref      = h->ref_cache[list][scan8[0] - 8];
        int refc         = h->ref_cache[list][scan8[0] - 8 + 4];
        const int16_t *C = h->mv_cache[list][scan8[0]  - 8 + 4];
        if (refc == PART_NOT_AVAILABLE) {
            refc = h->ref_cache[list][scan8[0] - 8 - 1];
            C    = h->mv_cache[list][scan8[0]  - 8 - 1];
        }
        ref[list] = FFMIN3((unsigned)left_ref,
                           (unsigned)top_ref,
                           (unsigned)refc);
        if (ref[list] >= 0) {
            /* This is just pred_motion() but with the cases removed that
             * cannot happen for direct blocks. */
            const int16_t *const A = h->mv_cache[list][scan8[0] - 1];
            const int16_t *const B = h->mv_cache[list][scan8[0] - 8];

            int match_count = (left_ref == ref[list]) +
                              (top_ref  == ref[list]) +
                              (refc     == ref[list]);

            if (match_count > 1) { // most common
                mv[list] = pack16to32(mid_pred(A[0], B[0], C[0]),
                                      mid_pred(A[1], B[1], C[1]));
            } else {
                assert(match_count == 1);
                if (left_ref == ref[list])
                    mv[list] = AV_RN32A(A);
                else if (top_ref == ref[list])
                    mv[list] = AV_RN32A(B);
                else
                    mv[list] = AV_RN32A(C);
            }
<<<<<<< HEAD
            av_assert2(ref[list] < (h->ref_count[list] << !!FRAME_MBAFF(h)));
        }else{
            int mask= ~(MB_TYPE_L0 << (2*list));
            mv[list] = 0;
=======
        } else {
            int mask = ~(MB_TYPE_L0 << (2 * list));
            mv[list]  = 0;
>>>>>>> 2db953f8
            ref[list] = -1;
            if (!is_b8x8)
                *mb_type &= mask;
            sub_mb_type &= mask;
        }
    }
    if (ref[0] < 0 && ref[1] < 0) {
        ref[0] = ref[1] = 0;
        if (!is_b8x8)
            *mb_type |= MB_TYPE_L0L1;
        sub_mb_type |= MB_TYPE_L0L1;
    }

    if (!(is_b8x8 | mv[0] | mv[1])) {
        fill_rectangle(&h->ref_cache[0][scan8[0]], 4, 4, 8, (uint8_t)ref[0], 1);
        fill_rectangle(&h->ref_cache[1][scan8[0]], 4, 4, 8, (uint8_t)ref[1], 1);
        fill_rectangle(&h->mv_cache[0][scan8[0]], 4, 4, 8, 0, 4);
        fill_rectangle(&h->mv_cache[1][scan8[0]], 4, 4, 8, 0, 4);
        *mb_type = (*mb_type & ~(MB_TYPE_8x8 | MB_TYPE_16x8 | MB_TYPE_8x16 |
                                 MB_TYPE_P1L0 | MB_TYPE_P1L1)) |
                   MB_TYPE_16x16 | MB_TYPE_DIRECT2;
        return;
    }

    if (IS_INTERLACED(h->ref_list[1][0].mb_type[mb_xy])) { // AFL/AFR/FR/FL -> AFL/FL
        if (!IS_INTERLACED(*mb_type)) {                    //     AFR/FR    -> AFL/FL
            mb_y  = (h->mb_y & ~1) + h->col_parity;
            mb_xy = h->mb_x +
                    ((h->mb_y & ~1) + h->col_parity) * h->mb_stride;
            b8_stride = 0;
        } else {
            mb_y  += h->col_fieldoff;
            mb_xy += h->mb_stride * h->col_fieldoff; // non-zero for FL -> FL & differ parity
        }
        goto single_col;
    } else {                                             // AFL/AFR/FR/FL -> AFR/FR
        if (IS_INTERLACED(*mb_type)) {                   // AFL       /FL -> AFR/FR
            mb_y           =  h->mb_y & ~1;
            mb_xy          = (h->mb_y & ~1) * h->mb_stride + h->mb_x;
            mb_type_col[0] = h->ref_list[1][0].mb_type[mb_xy];
            mb_type_col[1] = h->ref_list[1][0].mb_type[mb_xy + h->mb_stride];
            b8_stride      = 2 + 4 * h->mb_stride;
            b4_stride     *= 6;
            if (IS_INTERLACED(mb_type_col[0]) !=
                IS_INTERLACED(mb_type_col[1])) {
                mb_type_col[0] &= ~MB_TYPE_INTERLACED;
                mb_type_col[1] &= ~MB_TYPE_INTERLACED;
            }

            sub_mb_type |= MB_TYPE_16x16 | MB_TYPE_DIRECT2; /* B_SUB_8x8 */
            if ((mb_type_col[0] & MB_TYPE_16x16_OR_INTRA) &&
                (mb_type_col[1] & MB_TYPE_16x16_OR_INTRA) &&
                !is_b8x8) {
                *mb_type |= MB_TYPE_16x8 | MB_TYPE_DIRECT2;  /* B_16x8 */
            } else {
                *mb_type |= MB_TYPE_8x8;
            }
        } else {                                         //     AFR/FR    -> AFR/FR
single_col:
            mb_type_col[0] =
            mb_type_col[1] = h->ref_list[1][0].mb_type[mb_xy];

            sub_mb_type |= MB_TYPE_16x16 | MB_TYPE_DIRECT2; /* B_SUB_8x8 */
            if (!is_b8x8 && (mb_type_col[0] & MB_TYPE_16x16_OR_INTRA)) {
                *mb_type |= MB_TYPE_16x16 | MB_TYPE_DIRECT2; /* B_16x16 */
            } else if (!is_b8x8 &&
                       (mb_type_col[0] & (MB_TYPE_16x8 | MB_TYPE_8x16))) {
                *mb_type |= MB_TYPE_DIRECT2 |
                            (mb_type_col[0] & (MB_TYPE_16x8 | MB_TYPE_8x16));
            } else {
                if (!h->sps.direct_8x8_inference_flag) {
                    /* FIXME: Save sub mb types from previous frames (or derive
                     * from MVs) so we know exactly what block size to use. */
                    sub_mb_type += (MB_TYPE_8x8 - MB_TYPE_16x16); /* B_SUB_4x4 */
                }
                *mb_type |= MB_TYPE_8x8;
            }
        }
    }

    await_reference_mb_row(h, &h->ref_list[1][0], mb_y);

<<<<<<< HEAD
    l1mv0  = (void*)&h->ref_list[1][0].motion_val[0][h->mb2b_xy [mb_xy]];
    l1mv1  = (void*)&h->ref_list[1][0].motion_val[1][h->mb2b_xy [mb_xy]];
    l1ref0 = &h->ref_list[1][0].ref_index [0][4 * mb_xy];
    l1ref1 = &h->ref_list[1][0].ref_index [1][4 * mb_xy];
    if(!b8_stride){
        if(h->mb_y&1){
=======
    l1mv0  = &h->ref_list[1][0].motion_val[0][h->mb2b_xy[mb_xy]];
    l1mv1  = &h->ref_list[1][0].motion_val[1][h->mb2b_xy[mb_xy]];
    l1ref0 = &h->ref_list[1][0].ref_index[0][4 * mb_xy];
    l1ref1 = &h->ref_list[1][0].ref_index[1][4 * mb_xy];
    if (!b8_stride) {
        if (h->mb_y & 1) {
>>>>>>> 2db953f8
            l1ref0 += 2;
            l1ref1 += 2;
            l1mv0  += 2 * b4_stride;
            l1mv1  += 2 * b4_stride;
        }
    }

    if (IS_INTERLACED(*mb_type) != IS_INTERLACED(mb_type_col[0])) {
        int n = 0;
        for (i8 = 0; i8 < 4; i8++) {
            int x8  = i8 & 1;
            int y8  = i8 >> 1;
            int xy8 = x8     + y8 * b8_stride;
            int xy4 = x8 * 3 + y8 * b4_stride;
            int a, b;

            if (is_b8x8 && !IS_DIRECT(h->sub_mb_type[i8]))
                continue;
            h->sub_mb_type[i8] = sub_mb_type;

            fill_rectangle(&h->ref_cache[0][scan8[i8 * 4]], 2, 2, 8,
                           (uint8_t)ref[0], 1);
            fill_rectangle(&h->ref_cache[1][scan8[i8 * 4]], 2, 2, 8,
                           (uint8_t)ref[1], 1);
            if (!IS_INTRA(mb_type_col[y8]) && !h->ref_list[1][0].long_ref &&
                ((l1ref0[xy8] == 0 &&
                  FFABS(l1mv0[xy4][0]) <= 1 &&
                  FFABS(l1mv0[xy4][1]) <= 1) ||
                 (l1ref0[xy8] < 0 &&
                  l1ref1[xy8] == 0 &&
                  FFABS(l1mv1[xy4][0]) <= 1 &&
                  FFABS(l1mv1[xy4][1]) <= 1))) {
                a =
                b = 0;
                if (ref[0] > 0)
                    a = mv[0];
                if (ref[1] > 0)
                    b = mv[1];
                n++;
            } else {
                a = mv[0];
                b = mv[1];
            }
            fill_rectangle(&h->mv_cache[0][scan8[i8 * 4]], 2, 2, 8, a, 4);
            fill_rectangle(&h->mv_cache[1][scan8[i8 * 4]], 2, 2, 8, b, 4);
        }
        if (!is_b8x8 && !(n & 3))
            *mb_type = (*mb_type & ~(MB_TYPE_8x8 | MB_TYPE_16x8 | MB_TYPE_8x16 |
                                     MB_TYPE_P1L0 | MB_TYPE_P1L1)) |
                       MB_TYPE_16x16 | MB_TYPE_DIRECT2;
    } else if (IS_16X16(*mb_type)) {
        int a, b;

        fill_rectangle(&h->ref_cache[0][scan8[0]], 4, 4, 8, (uint8_t)ref[0], 1);
        fill_rectangle(&h->ref_cache[1][scan8[0]], 4, 4, 8, (uint8_t)ref[1], 1);
        if (!IS_INTRA(mb_type_col[0]) && !h->ref_list[1][0].long_ref &&
            ((l1ref0[0] == 0 &&
              FFABS(l1mv0[0][0]) <= 1 &&
              FFABS(l1mv0[0][1]) <= 1) ||
             (l1ref0[0] < 0 && !l1ref1[0] &&
              FFABS(l1mv1[0][0]) <= 1 &&
              FFABS(l1mv1[0][1]) <= 1 &&
              h->x264_build > 33U))) {
            a = b = 0;
            if (ref[0] > 0)
                a = mv[0];
            if (ref[1] > 0)
                b = mv[1];
        } else {
            a = mv[0];
            b = mv[1];
        }
        fill_rectangle(&h->mv_cache[0][scan8[0]], 4, 4, 8, a, 4);
        fill_rectangle(&h->mv_cache[1][scan8[0]], 4, 4, 8, b, 4);
    } else {
        int n = 0;
        for (i8 = 0; i8 < 4; i8++) {
            const int x8 = i8 & 1;
            const int y8 = i8 >> 1;

            if (is_b8x8 && !IS_DIRECT(h->sub_mb_type[i8]))
                continue;
            h->sub_mb_type[i8] = sub_mb_type;

            fill_rectangle(&h->mv_cache[0][scan8[i8 * 4]], 2, 2, 8, mv[0], 4);
            fill_rectangle(&h->mv_cache[1][scan8[i8 * 4]], 2, 2, 8, mv[1], 4);
            fill_rectangle(&h->ref_cache[0][scan8[i8 * 4]], 2, 2, 8,
                           (uint8_t)ref[0], 1);
            fill_rectangle(&h->ref_cache[1][scan8[i8 * 4]], 2, 2, 8,
                           (uint8_t)ref[1], 1);

            assert(b8_stride == 2);
            /* col_zero_flag */
            if (!IS_INTRA(mb_type_col[0]) && !h->ref_list[1][0].long_ref &&
                (l1ref0[i8] == 0 ||
                 (l1ref0[i8] < 0 &&
                  l1ref1[i8] == 0 &&
                  h->x264_build > 33U))) {
                const int16_t (*l1mv)[2] = l1ref0[i8] == 0 ? l1mv0 : l1mv1;
                if (IS_SUB_8X8(sub_mb_type)) {
                    const int16_t *mv_col = l1mv[x8 * 3 + y8 * 3 * b4_stride];
                    if (FFABS(mv_col[0]) <= 1 && FFABS(mv_col[1]) <= 1) {
                        if (ref[0] == 0)
                            fill_rectangle(&h->mv_cache[0][scan8[i8 * 4]], 2, 2,
                                           8, 0, 4);
                        if (ref[1] == 0)
                            fill_rectangle(&h->mv_cache[1][scan8[i8 * 4]], 2, 2,
                                           8, 0, 4);
                        n += 4;
                    }
                } else {
                    int m = 0;
                    for (i4 = 0; i4 < 4; i4++) {
                        const int16_t *mv_col = l1mv[x8 * 2 + (i4 & 1) +
                                                     (y8 * 2 + (i4 >> 1)) * b4_stride];
                        if (FFABS(mv_col[0]) <= 1 && FFABS(mv_col[1]) <= 1) {
                            if (ref[0] == 0)
                                AV_ZERO32(h->mv_cache[0][scan8[i8 * 4 + i4]]);
                            if (ref[1] == 0)
                                AV_ZERO32(h->mv_cache[1][scan8[i8 * 4 + i4]]);
                            m++;
                        }
                    }
                    if (!(m & 3))
                        h->sub_mb_type[i8] += MB_TYPE_16x16 - MB_TYPE_8x8;
                    n += m;
                }
            }
        }
        if (!is_b8x8 && !(n & 15))
            *mb_type = (*mb_type & ~(MB_TYPE_8x8 | MB_TYPE_16x8 | MB_TYPE_8x16 |
                                     MB_TYPE_P1L0 | MB_TYPE_P1L1)) |
                       MB_TYPE_16x16 | MB_TYPE_DIRECT2;
    }
}

static void pred_temp_direct_motion(H264Context *const h, int *mb_type)
{
    int b8_stride = 2;
    int b4_stride = h->b_stride;
    int mb_xy = h->mb_xy, mb_y = h->mb_y;
    int mb_type_col[2];
    const int16_t (*l1mv0)[2], (*l1mv1)[2];
    const int8_t *l1ref0, *l1ref1;
    const int is_b8x8 = IS_8X8(*mb_type);
    unsigned int sub_mb_type;
    int i8, i4;

    assert(h->ref_list[1][0].reference & 3);

    await_reference_mb_row(h, &h->ref_list[1][0],
                           h->mb_y + !!IS_INTERLACED(*mb_type));

    if (IS_INTERLACED(h->ref_list[1][0].mb_type[mb_xy])) { // AFL/AFR/FR/FL -> AFL/FL
        if (!IS_INTERLACED(*mb_type)) {                    //     AFR/FR    -> AFL/FL
            mb_y  = (h->mb_y & ~1) + h->col_parity;
            mb_xy = h->mb_x +
                    ((h->mb_y & ~1) + h->col_parity) * h->mb_stride;
            b8_stride = 0;
        } else {
            mb_y  += h->col_fieldoff;
            mb_xy += h->mb_stride * h->col_fieldoff; // non-zero for FL -> FL & differ parity
        }
        goto single_col;
    } else {                                        // AFL/AFR/FR/FL -> AFR/FR
        if (IS_INTERLACED(*mb_type)) {              // AFL       /FL -> AFR/FR
            mb_y           = h->mb_y & ~1;
            mb_xy          = h->mb_x + (h->mb_y & ~1) * h->mb_stride;
            mb_type_col[0] = h->ref_list[1][0].mb_type[mb_xy];
            mb_type_col[1] = h->ref_list[1][0].mb_type[mb_xy + h->mb_stride];
            b8_stride      = 2 + 4 * h->mb_stride;
            b4_stride     *= 6;
            if (IS_INTERLACED(mb_type_col[0]) !=
                IS_INTERLACED(mb_type_col[1])) {
                mb_type_col[0] &= ~MB_TYPE_INTERLACED;
                mb_type_col[1] &= ~MB_TYPE_INTERLACED;
            }

            sub_mb_type = MB_TYPE_16x16 | MB_TYPE_P0L0 | MB_TYPE_P0L1 |
                          MB_TYPE_DIRECT2;                  /* B_SUB_8x8 */

            if ((mb_type_col[0] & MB_TYPE_16x16_OR_INTRA) &&
                (mb_type_col[1] & MB_TYPE_16x16_OR_INTRA) &&
                !is_b8x8) {
                *mb_type |= MB_TYPE_16x8 | MB_TYPE_L0L1 |
                            MB_TYPE_DIRECT2;                /* B_16x8 */
            } else {
                *mb_type |= MB_TYPE_8x8 | MB_TYPE_L0L1;
            }
        } else {                                    //     AFR/FR    -> AFR/FR
single_col:
            mb_type_col[0]     =
                mb_type_col[1] = h->ref_list[1][0].mb_type[mb_xy];

            sub_mb_type = MB_TYPE_16x16 | MB_TYPE_P0L0 | MB_TYPE_P0L1 |
                          MB_TYPE_DIRECT2;                  /* B_SUB_8x8 */
            if (!is_b8x8 && (mb_type_col[0] & MB_TYPE_16x16_OR_INTRA)) {
                *mb_type |= MB_TYPE_16x16 | MB_TYPE_P0L0 | MB_TYPE_P0L1 |
                            MB_TYPE_DIRECT2;                /* B_16x16 */
            } else if (!is_b8x8 &&
                       (mb_type_col[0] & (MB_TYPE_16x8 | MB_TYPE_8x16))) {
                *mb_type |= MB_TYPE_L0L1 | MB_TYPE_DIRECT2 |
                            (mb_type_col[0] & (MB_TYPE_16x8 | MB_TYPE_8x16));
            } else {
                if (!h->sps.direct_8x8_inference_flag) {
                    /* FIXME: save sub mb types from previous frames (or derive
                     * from MVs) so we know exactly what block size to use */
                    sub_mb_type = MB_TYPE_8x8 | MB_TYPE_P0L0 | MB_TYPE_P0L1 |
                                  MB_TYPE_DIRECT2;          /* B_SUB_4x4 */
                }
                *mb_type |= MB_TYPE_8x8 | MB_TYPE_L0L1;
            }
        }
    }

    await_reference_mb_row(h, &h->ref_list[1][0], mb_y);

<<<<<<< HEAD
    l1mv0  = (void*)&h->ref_list[1][0].motion_val[0][h->mb2b_xy [mb_xy]];
    l1mv1  = (void*)&h->ref_list[1][0].motion_val[1][h->mb2b_xy [mb_xy]];
    l1ref0 = &h->ref_list[1][0].ref_index [0][4 * mb_xy];
    l1ref1 = &h->ref_list[1][0].ref_index [1][4 * mb_xy];
    if(!b8_stride){
        if(h->mb_y&1){
=======
    l1mv0  = &h->ref_list[1][0].motion_val[0][h->mb2b_xy[mb_xy]];
    l1mv1  = &h->ref_list[1][0].motion_val[1][h->mb2b_xy[mb_xy]];
    l1ref0 = &h->ref_list[1][0].ref_index[0][4 * mb_xy];
    l1ref1 = &h->ref_list[1][0].ref_index[1][4 * mb_xy];
    if (!b8_stride) {
        if (h->mb_y & 1) {
>>>>>>> 2db953f8
            l1ref0 += 2;
            l1ref1 += 2;
            l1mv0  += 2 * b4_stride;
            l1mv1  += 2 * b4_stride;
        }
    }

    {
        const int *map_col_to_list0[2] = { h->map_col_to_list0[0],
                                           h->map_col_to_list0[1] };
        const int *dist_scale_factor = h->dist_scale_factor;
        int ref_offset;

        if (FRAME_MBAFF(h) && IS_INTERLACED(*mb_type)) {
            map_col_to_list0[0] = h->map_col_to_list0_field[h->mb_y & 1][0];
            map_col_to_list0[1] = h->map_col_to_list0_field[h->mb_y & 1][1];
            dist_scale_factor   = h->dist_scale_factor_field[h->mb_y & 1];
        }
        ref_offset = (h->ref_list[1][0].mbaff << 4) & (mb_type_col[0] >> 3);

        if (IS_INTERLACED(*mb_type) != IS_INTERLACED(mb_type_col[0])) {
            int y_shift = 2 * !IS_INTERLACED(*mb_type);
            assert(h->sps.direct_8x8_inference_flag);

            for (i8 = 0; i8 < 4; i8++) {
                const int x8 = i8 & 1;
                const int y8 = i8 >> 1;
                int ref0, scale;
                const int16_t (*l1mv)[2] = l1mv0;

                if (is_b8x8 && !IS_DIRECT(h->sub_mb_type[i8]))
                    continue;
                h->sub_mb_type[i8] = sub_mb_type;

                fill_rectangle(&h->ref_cache[1][scan8[i8 * 4]], 2, 2, 8, 0, 1);
                if (IS_INTRA(mb_type_col[y8])) {
                    fill_rectangle(&h->ref_cache[0][scan8[i8 * 4]], 2, 2, 8, 0, 1);
                    fill_rectangle(&h->mv_cache[0][scan8[i8 * 4]], 2, 2, 8, 0, 4);
                    fill_rectangle(&h->mv_cache[1][scan8[i8 * 4]], 2, 2, 8, 0, 4);
                    continue;
                }

                ref0 = l1ref0[x8 + y8 * b8_stride];
                if (ref0 >= 0)
                    ref0 = map_col_to_list0[0][ref0 + ref_offset];
                else {
                    ref0 = map_col_to_list0[1][l1ref1[x8 + y8 * b8_stride] +
                                               ref_offset];
                    l1mv = l1mv1;
                }
                scale = dist_scale_factor[ref0];
                fill_rectangle(&h->ref_cache[0][scan8[i8 * 4]], 2, 2, 8,
                               ref0, 1);

                {
                    const int16_t *mv_col = l1mv[x8 * 3 + y8 * b4_stride];
                    int my_col            = (mv_col[1] << y_shift) / 2;
                    int mx                = (scale * mv_col[0] + 128) >> 8;
                    int my                = (scale * my_col    + 128) >> 8;
                    fill_rectangle(&h->mv_cache[0][scan8[i8 * 4]], 2, 2, 8,
                                   pack16to32(mx, my), 4);
                    fill_rectangle(&h->mv_cache[1][scan8[i8 * 4]], 2, 2, 8,
                                   pack16to32(mx - mv_col[0], my - my_col), 4);
                }
            }
            return;
        }

        /* one-to-one mv scaling */

        if (IS_16X16(*mb_type)) {
            int ref, mv0, mv1;

            fill_rectangle(&h->ref_cache[1][scan8[0]], 4, 4, 8, 0, 1);
            if (IS_INTRA(mb_type_col[0])) {
                ref = mv0 = mv1 = 0;
            } else {
                const int ref0 = l1ref0[0] >= 0 ? map_col_to_list0[0][l1ref0[0] + ref_offset]
                                                : map_col_to_list0[1][l1ref1[0] + ref_offset];
                const int scale = dist_scale_factor[ref0];
                const int16_t *mv_col = l1ref0[0] >= 0 ? l1mv0[0] : l1mv1[0];
                int mv_l0[2];
                mv_l0[0] = (scale * mv_col[0] + 128) >> 8;
                mv_l0[1] = (scale * mv_col[1] + 128) >> 8;
                ref      = ref0;
                mv0      = pack16to32(mv_l0[0], mv_l0[1]);
                mv1      = pack16to32(mv_l0[0] - mv_col[0], mv_l0[1] - mv_col[1]);
            }
            fill_rectangle(&h->ref_cache[0][scan8[0]], 4, 4, 8, ref, 1);
            fill_rectangle(&h->mv_cache[0][scan8[0]], 4, 4, 8, mv0, 4);
            fill_rectangle(&h->mv_cache[1][scan8[0]], 4, 4, 8, mv1, 4);
        } else {
            for (i8 = 0; i8 < 4; i8++) {
                const int x8 = i8 & 1;
                const int y8 = i8 >> 1;
                int ref0, scale;
                const int16_t (*l1mv)[2] = l1mv0;

                if (is_b8x8 && !IS_DIRECT(h->sub_mb_type[i8]))
                    continue;
                h->sub_mb_type[i8] = sub_mb_type;
                fill_rectangle(&h->ref_cache[1][scan8[i8 * 4]], 2, 2, 8, 0, 1);
                if (IS_INTRA(mb_type_col[0])) {
                    fill_rectangle(&h->ref_cache[0][scan8[i8 * 4]], 2, 2, 8, 0, 1);
                    fill_rectangle(&h->mv_cache[0][scan8[i8 * 4]], 2, 2, 8, 0, 4);
                    fill_rectangle(&h->mv_cache[1][scan8[i8 * 4]], 2, 2, 8, 0, 4);
                    continue;
                }

                assert(b8_stride == 2);
                ref0 = l1ref0[i8];
                if (ref0 >= 0)
                    ref0 = map_col_to_list0[0][ref0 + ref_offset];
                else {
                    ref0 = map_col_to_list0[1][l1ref1[i8] + ref_offset];
                    l1mv = l1mv1;
                }
                scale = dist_scale_factor[ref0];

                fill_rectangle(&h->ref_cache[0][scan8[i8 * 4]], 2, 2, 8,
                               ref0, 1);
                if (IS_SUB_8X8(sub_mb_type)) {
                    const int16_t *mv_col = l1mv[x8 * 3 + y8 * 3 * b4_stride];
                    int mx                = (scale * mv_col[0] + 128) >> 8;
                    int my                = (scale * mv_col[1] + 128) >> 8;
                    fill_rectangle(&h->mv_cache[0][scan8[i8 * 4]], 2, 2, 8,
                                   pack16to32(mx, my), 4);
                    fill_rectangle(&h->mv_cache[1][scan8[i8 * 4]], 2, 2, 8,
                                   pack16to32(mx - mv_col[0], my - mv_col[1]), 4);
                } else {
                    for (i4 = 0; i4 < 4; i4++) {
                        const int16_t *mv_col = l1mv[x8 * 2 + (i4 & 1) +
                                                     (y8 * 2 + (i4 >> 1)) * b4_stride];
                        int16_t *mv_l0 = h->mv_cache[0][scan8[i8 * 4 + i4]];
                        mv_l0[0] = (scale * mv_col[0] + 128) >> 8;
                        mv_l0[1] = (scale * mv_col[1] + 128) >> 8;
                        AV_WN32A(h->mv_cache[1][scan8[i8 * 4 + i4]],
                                 pack16to32(mv_l0[0] - mv_col[0],
                                            mv_l0[1] - mv_col[1]));
                    }
                }
            }
        }
    }
}

void ff_h264_pred_direct_motion(H264Context *const h, int *mb_type)
{
    if (h->direct_spatial_mv_pred)
        pred_spatial_direct_motion(h, mb_type);
    else
        pred_temp_direct_motion(h, mb_type);
}<|MERGE_RESOLUTION|>--- conflicted
+++ resolved
@@ -47,16 +47,11 @@
     }
 }
 
-<<<<<<< HEAD
-void ff_h264_direct_dist_scale_factor(H264Context * const h){
-    const int poc = h->picture_structure == PICT_FRAME ?
+void ff_h264_direct_dist_scale_factor(H264Context *const h)
+{
+    const int poc  = h->picture_structure == PICT_FRAME ?
         h->cur_pic_ptr->poc :
         h->cur_pic_ptr->field_poc[h->picture_structure == PICT_BOTTOM_FIELD];
-=======
-void ff_h264_direct_dist_scale_factor(H264Context *const h)
-{
-    const int poc  = h->cur_pic_ptr->field_poc[h->picture_structure == PICT_BOTTOM_FIELD];
->>>>>>> 2db953f8
     const int poc1 = h->ref_list[1][0].poc;
     int i, field;
 
@@ -235,16 +230,10 @@
                 else
                     mv[list] = AV_RN32A(C);
             }
-<<<<<<< HEAD
             av_assert2(ref[list] < (h->ref_count[list] << !!FRAME_MBAFF(h)));
-        }else{
-            int mask= ~(MB_TYPE_L0 << (2*list));
-            mv[list] = 0;
-=======
         } else {
             int mask = ~(MB_TYPE_L0 << (2 * list));
             mv[list]  = 0;
->>>>>>> 2db953f8
             ref[list] = -1;
             if (!is_b8x8)
                 *mb_type &= mask;
@@ -327,21 +316,12 @@
 
     await_reference_mb_row(h, &h->ref_list[1][0], mb_y);
 
-<<<<<<< HEAD
-    l1mv0  = (void*)&h->ref_list[1][0].motion_val[0][h->mb2b_xy [mb_xy]];
-    l1mv1  = (void*)&h->ref_list[1][0].motion_val[1][h->mb2b_xy [mb_xy]];
-    l1ref0 = &h->ref_list[1][0].ref_index [0][4 * mb_xy];
-    l1ref1 = &h->ref_list[1][0].ref_index [1][4 * mb_xy];
-    if(!b8_stride){
-        if(h->mb_y&1){
-=======
-    l1mv0  = &h->ref_list[1][0].motion_val[0][h->mb2b_xy[mb_xy]];
-    l1mv1  = &h->ref_list[1][0].motion_val[1][h->mb2b_xy[mb_xy]];
+    l1mv0  = (void*)&h->ref_list[1][0].motion_val[0][h->mb2b_xy[mb_xy]];
+    l1mv1  = (void*)&h->ref_list[1][0].motion_val[1][h->mb2b_xy[mb_xy]];
     l1ref0 = &h->ref_list[1][0].ref_index[0][4 * mb_xy];
     l1ref1 = &h->ref_list[1][0].ref_index[1][4 * mb_xy];
     if (!b8_stride) {
         if (h->mb_y & 1) {
->>>>>>> 2db953f8
             l1ref0 += 2;
             l1ref1 += 2;
             l1mv0  += 2 * b4_stride;
@@ -559,21 +539,12 @@
 
     await_reference_mb_row(h, &h->ref_list[1][0], mb_y);
 
-<<<<<<< HEAD
-    l1mv0  = (void*)&h->ref_list[1][0].motion_val[0][h->mb2b_xy [mb_xy]];
-    l1mv1  = (void*)&h->ref_list[1][0].motion_val[1][h->mb2b_xy [mb_xy]];
-    l1ref0 = &h->ref_list[1][0].ref_index [0][4 * mb_xy];
-    l1ref1 = &h->ref_list[1][0].ref_index [1][4 * mb_xy];
-    if(!b8_stride){
-        if(h->mb_y&1){
-=======
-    l1mv0  = &h->ref_list[1][0].motion_val[0][h->mb2b_xy[mb_xy]];
-    l1mv1  = &h->ref_list[1][0].motion_val[1][h->mb2b_xy[mb_xy]];
+    l1mv0  = (void*)&h->ref_list[1][0].motion_val[0][h->mb2b_xy[mb_xy]];
+    l1mv1  = (void*)&h->ref_list[1][0].motion_val[1][h->mb2b_xy[mb_xy]];
     l1ref0 = &h->ref_list[1][0].ref_index[0][4 * mb_xy];
     l1ref1 = &h->ref_list[1][0].ref_index[1][4 * mb_xy];
     if (!b8_stride) {
         if (h->mb_y & 1) {
->>>>>>> 2db953f8
             l1ref0 += 2;
             l1ref1 += 2;
             l1mv0  += 2 * b4_stride;
