/*
 * G.723.1 compatible decoder
 * Copyright (c) 2006 Benjamin Larsson
 * Copyright (c) 2010 Mohamed Naufal Basheer
 *
 * This file is part of FFmpeg.
 *
 * FFmpeg is free software; you can redistribute it and/or
 * modify it under the terms of the GNU Lesser General Public
 * License as published by the Free Software Foundation; either
 * version 2.1 of the License, or (at your option) any later version.
 *
 * FFmpeg is distributed in the hope that it will be useful,
 * but WITHOUT ANY WARRANTY; without even the implied warranty of
 * MERCHANTABILITY or FITNESS FOR A PARTICULAR PURPOSE.  See the GNU
 * Lesser General Public License for more details.
 *
 * You should have received a copy of the GNU Lesser General Public
 * License along with FFmpeg; if not, write to the Free Software
 * Foundation, Inc., 51 Franklin Street, Fifth Floor, Boston, MA 02110-1301 USA
 */

/**
 * @file
 * G.723.1 compatible decoder
 */

#define BITSTREAM_READER_LE
#include "libavutil/channel_layout.h"
#include "libavutil/mem.h"
#include "libavutil/opt.h"
#include "avcodec.h"
#include "get_bits.h"
#include "acelp_vectors.h"
#include "celp_filters.h"
#include "celp_math.h"
#include "g723_1.h"
#include "internal.h"

#define CNG_RANDOM_SEED 12345

<<<<<<< HEAD
typedef struct g723_1_context {
    AVClass *class;

    G723_1_Subframe subframe[4];
    enum FrameType cur_frame_type;
    enum FrameType past_frame_type;
    enum Rate cur_rate;
    uint8_t lsp_index[LSP_BANDS];
    int pitch_lag[2];
    int erased_frames;

    int16_t prev_lsp[LPC_ORDER];
    int16_t sid_lsp[LPC_ORDER];
    int16_t prev_excitation[PITCH_MAX];
    int16_t excitation[PITCH_MAX + FRAME_LEN + 4];
    int16_t synth_mem[LPC_ORDER];
    int16_t fir_mem[LPC_ORDER];
    int     iir_mem[LPC_ORDER];

    int random_seed;
    int cng_random_seed;
    int interp_index;
    int interp_gain;
    int sid_gain;
    int cur_gain;
    int reflection_coef;
    int pf_gain;                 ///< formant postfilter
                                 ///< gain scaling unit memory
    int postfilter;

    int16_t audio[FRAME_LEN + LPC_ORDER + PITCH_MAX + 4];
    int16_t prev_data[HALF_FRAME_LEN];
    int16_t prev_weight_sig[PITCH_MAX];


    int16_t hpf_fir_mem;                   ///< highpass filter fir
    int     hpf_iir_mem;                   ///< and iir memories
    int16_t perf_fir_mem[LPC_ORDER];       ///< perceptual filter fir
    int16_t perf_iir_mem[LPC_ORDER];       ///< and iir memories

    int16_t harmonic_mem[PITCH_MAX];
} G723_1_Context;

=======
>>>>>>> 165cc6fb
static av_cold int g723_1_decode_init(AVCodecContext *avctx)
{
    G723_1_Context *p = avctx->priv_data;

    avctx->channel_layout = AV_CH_LAYOUT_MONO;
    avctx->sample_fmt     = AV_SAMPLE_FMT_S16;
    avctx->channels       = 1;
    p->pf_gain            = 1 << 12;

    memcpy(p->prev_lsp, dc_lsp, LPC_ORDER * sizeof(*p->prev_lsp));
    memcpy(p->sid_lsp,  dc_lsp, LPC_ORDER * sizeof(*p->sid_lsp));

    p->cng_random_seed = CNG_RANDOM_SEED;
    p->past_frame_type = SID_FRAME;

    return 0;
}

/**
 * Unpack the frame into parameters.
 *
 * @param p           the context
 * @param buf         pointer to the input buffer
 * @param buf_size    size of the input buffer
 */
static int unpack_bitstream(G723_1_Context *p, const uint8_t *buf,
                            int buf_size)
{
    GetBitContext gb;
    int ad_cb_len;
    int temp, info_bits, i;

    init_get_bits(&gb, buf, buf_size * 8);

    /* Extract frame type and rate info */
    info_bits = get_bits(&gb, 2);

    if (info_bits == 3) {
        p->cur_frame_type = UNTRANSMITTED_FRAME;
        return 0;
    }

    /* Extract 24 bit lsp indices, 8 bit for each band */
    p->lsp_index[2] = get_bits(&gb, 8);
    p->lsp_index[1] = get_bits(&gb, 8);
    p->lsp_index[0] = get_bits(&gb, 8);

    if (info_bits == 2) {
        p->cur_frame_type = SID_FRAME;
        p->subframe[0].amp_index = get_bits(&gb, 6);
        return 0;
    }

    /* Extract the info common to both rates */
    p->cur_rate       = info_bits ? RATE_5300 : RATE_6300;
    p->cur_frame_type = ACTIVE_FRAME;

    p->pitch_lag[0] = get_bits(&gb, 7);
    if (p->pitch_lag[0] > 123)       /* test if forbidden code */
        return -1;
    p->pitch_lag[0] += PITCH_MIN;
    p->subframe[1].ad_cb_lag = get_bits(&gb, 2);

    p->pitch_lag[1] = get_bits(&gb, 7);
    if (p->pitch_lag[1] > 123)
        return -1;
    p->pitch_lag[1] += PITCH_MIN;
    p->subframe[3].ad_cb_lag = get_bits(&gb, 2);
    p->subframe[0].ad_cb_lag = 1;
    p->subframe[2].ad_cb_lag = 1;

    for (i = 0; i < SUBFRAMES; i++) {
        /* Extract combined gain */
        temp = get_bits(&gb, 12);
        ad_cb_len = 170;
        p->subframe[i].dirac_train = 0;
        if (p->cur_rate == RATE_6300 && p->pitch_lag[i >> 1] < SUBFRAME_LEN - 2) {
            p->subframe[i].dirac_train = temp >> 11;
            temp &= 0x7FF;
            ad_cb_len = 85;
        }
        p->subframe[i].ad_cb_gain = FASTDIV(temp, GAIN_LEVELS);
        if (p->subframe[i].ad_cb_gain < ad_cb_len) {
            p->subframe[i].amp_index = temp - p->subframe[i].ad_cb_gain *
                                       GAIN_LEVELS;
        } else {
            return -1;
        }
    }

    p->subframe[0].grid_index = get_bits1(&gb);
    p->subframe[1].grid_index = get_bits1(&gb);
    p->subframe[2].grid_index = get_bits1(&gb);
    p->subframe[3].grid_index = get_bits1(&gb);

    if (p->cur_rate == RATE_6300) {
        skip_bits1(&gb);  /* skip reserved bit */

        /* Compute pulse_pos index using the 13-bit combined position index */
        temp = get_bits(&gb, 13);
        p->subframe[0].pulse_pos = temp / 810;

        temp -= p->subframe[0].pulse_pos * 810;
        p->subframe[1].pulse_pos = FASTDIV(temp, 90);

        temp -= p->subframe[1].pulse_pos * 90;
        p->subframe[2].pulse_pos = FASTDIV(temp, 9);
        p->subframe[3].pulse_pos = temp - p->subframe[2].pulse_pos * 9;

        p->subframe[0].pulse_pos = (p->subframe[0].pulse_pos << 16) +
                                   get_bits(&gb, 16);
        p->subframe[1].pulse_pos = (p->subframe[1].pulse_pos << 14) +
                                   get_bits(&gb, 14);
        p->subframe[2].pulse_pos = (p->subframe[2].pulse_pos << 16) +
                                   get_bits(&gb, 16);
        p->subframe[3].pulse_pos = (p->subframe[3].pulse_pos << 14) +
                                   get_bits(&gb, 14);

        p->subframe[0].pulse_sign = get_bits(&gb, 6);
        p->subframe[1].pulse_sign = get_bits(&gb, 5);
        p->subframe[2].pulse_sign = get_bits(&gb, 6);
        p->subframe[3].pulse_sign = get_bits(&gb, 5);
    } else { /* 5300 bps */
        p->subframe[0].pulse_pos  = get_bits(&gb, 12);
        p->subframe[1].pulse_pos  = get_bits(&gb, 12);
        p->subframe[2].pulse_pos  = get_bits(&gb, 12);
        p->subframe[3].pulse_pos  = get_bits(&gb, 12);

        p->subframe[0].pulse_sign = get_bits(&gb, 4);
        p->subframe[1].pulse_sign = get_bits(&gb, 4);
        p->subframe[2].pulse_sign = get_bits(&gb, 4);
        p->subframe[3].pulse_sign = get_bits(&gb, 4);
    }

    return 0;
}

/**
 * Bitexact implementation of sqrt(val/2).
 */
static int16_t square_root(unsigned val)
{
    av_assert2(!(val & 0x80000000));

    return (ff_sqrt(val << 1) >> 1) & (~1);
}

/**
<<<<<<< HEAD
 * Calculate the number of left-shifts required for normalizing the input.
 *
 * @param num   input number
 * @param width width of the input, 15 or 31 bits
 */
static int normalize_bits(int num, int width)
{
    return width - av_log2(num) - 1;
}

#define normalize_bits_int16(num) normalize_bits(num, 15)
#define normalize_bits_int32(num) normalize_bits(num, 31)

/**
 * Scale vector contents based on the largest of their absolutes.
 */
static int scale_vector(int16_t *dst, const int16_t *vector, int length)
{
    int bits, max = 0;
    int i;

    for (i = 0; i < length; i++)
        max |= FFABS(vector[i]);

    bits= 14 - av_log2_16bit(max);
    bits= FFMAX(bits, 0);

    for (i = 0; i < length; i++)
        dst[i] = vector[i] << bits >> 3;

    return bits - 3;
}

/**
 * Perform inverse quantization of LSP frequencies.
 *
 * @param cur_lsp    the current LSP vector
 * @param prev_lsp   the previous LSP vector
 * @param lsp_index  VQ indices
 * @param bad_frame  bad frame flag
 */
static void inverse_quant(int16_t *cur_lsp, int16_t *prev_lsp,
                          uint8_t *lsp_index, int bad_frame)
{
    int min_dist, pred;
    int i, j, temp, stable;

    /* Check for frame erasure */
    if (!bad_frame) {
        min_dist     = 0x100;
        pred         = 12288;
    } else {
        min_dist     = 0x200;
        pred         = 23552;
        lsp_index[0] = lsp_index[1] = lsp_index[2] = 0;
    }

    /* Get the VQ table entry corresponding to the transmitted index */
    cur_lsp[0] = lsp_band0[lsp_index[0]][0];
    cur_lsp[1] = lsp_band0[lsp_index[0]][1];
    cur_lsp[2] = lsp_band0[lsp_index[0]][2];
    cur_lsp[3] = lsp_band1[lsp_index[1]][0];
    cur_lsp[4] = lsp_band1[lsp_index[1]][1];
    cur_lsp[5] = lsp_band1[lsp_index[1]][2];
    cur_lsp[6] = lsp_band2[lsp_index[2]][0];
    cur_lsp[7] = lsp_band2[lsp_index[2]][1];
    cur_lsp[8] = lsp_band2[lsp_index[2]][2];
    cur_lsp[9] = lsp_band2[lsp_index[2]][3];

    /* Add predicted vector & DC component to the previously quantized vector */
    for (i = 0; i < LPC_ORDER; i++) {
        temp        = ((prev_lsp[i] - dc_lsp[i]) * pred + (1 << 14)) >> 15;
        cur_lsp[i] += dc_lsp[i] + temp;
    }

    for (i = 0; i < LPC_ORDER; i++) {
        cur_lsp[0]             = FFMAX(cur_lsp[0],  0x180);
        cur_lsp[LPC_ORDER - 1] = FFMIN(cur_lsp[LPC_ORDER - 1], 0x7e00);

        /* Stability check */
        for (j = 1; j < LPC_ORDER; j++) {
            temp = min_dist + cur_lsp[j - 1] - cur_lsp[j];
            if (temp > 0) {
                temp >>= 1;
                cur_lsp[j - 1] -= temp;
                cur_lsp[j]     += temp;
            }
        }
        stable = 1;
        for (j = 1; j < LPC_ORDER; j++) {
            temp = cur_lsp[j - 1] + min_dist - cur_lsp[j] - 4;
            if (temp > 0) {
                stable = 0;
                break;
            }
        }
        if (stable)
            break;
    }
    if (!stable)
        memcpy(cur_lsp, prev_lsp, LPC_ORDER * sizeof(*cur_lsp));
}

/**
=======
>>>>>>> 165cc6fb
 * Bitexact implementation of 2ab scaled by 1/2^16.
 *
 * @param a 32 bit multiplicand
 * @param b 16 bit multiplier
 */
#define MULL2(a, b) \
        MULL(a,b,15)

/**
 * Generate fixed codebook excitation vector.
 *
 * @param vector    decoded excitation vector
 * @param subfrm    current subframe
 * @param cur_rate  current bitrate
 * @param pitch_lag closed loop pitch lag
 * @param index     current subframe index
 */
static void gen_fcb_excitation(int16_t *vector, G723_1_Subframe *subfrm,
                               enum Rate cur_rate, int pitch_lag, int index)
{
    int temp, i, j;

    memset(vector, 0, SUBFRAME_LEN * sizeof(*vector));

    if (cur_rate == RATE_6300) {
        if (subfrm->pulse_pos >= max_pos[index])
            return;

        /* Decode amplitudes and positions */
        j = PULSE_MAX - pulses[index];
        temp = subfrm->pulse_pos;
        for (i = 0; i < SUBFRAME_LEN / GRID_SIZE; i++) {
            temp -= combinatorial_table[j][i];
            if (temp >= 0)
                continue;
            temp += combinatorial_table[j++][i];
            if (subfrm->pulse_sign & (1 << (PULSE_MAX - j))) {
                vector[subfrm->grid_index + GRID_SIZE * i] =
                                        -fixed_cb_gain[subfrm->amp_index];
            } else {
                vector[subfrm->grid_index + GRID_SIZE * i] =
                                         fixed_cb_gain[subfrm->amp_index];
            }
            if (j == PULSE_MAX)
                break;
        }
        if (subfrm->dirac_train == 1)
            ff_g723_1_gen_dirac_train(vector, pitch_lag);
    } else { /* 5300 bps */
        int cb_gain  = fixed_cb_gain[subfrm->amp_index];
        int cb_shift = subfrm->grid_index;
        int cb_sign  = subfrm->pulse_sign;
        int cb_pos   = subfrm->pulse_pos;
        int offset, beta, lag;

        for (i = 0; i < 8; i += 2) {
            offset         = ((cb_pos & 7) << 3) + cb_shift + i;
            vector[offset] = (cb_sign & 1) ? cb_gain : -cb_gain;
            cb_pos  >>= 3;
            cb_sign >>= 1;
        }

        /* Enhance harmonic components */
        lag  = pitch_contrib[subfrm->ad_cb_gain << 1] + pitch_lag +
               subfrm->ad_cb_lag - 1;
        beta = pitch_contrib[(subfrm->ad_cb_gain << 1) + 1];

        if (lag < SUBFRAME_LEN - 2) {
            for (i = lag; i < SUBFRAME_LEN; i++)
                vector[i] += beta * vector[i - lag] >> 15;
        }
    }
}

/**
<<<<<<< HEAD
 * Get delayed contribution from the previous excitation vector.
 */
static void get_residual(int16_t *residual, int16_t *prev_excitation, int lag)
{
    int offset = PITCH_MAX - PITCH_ORDER / 2 - lag;
    int i;

    residual[0] = prev_excitation[offset];
    residual[1] = prev_excitation[offset + 1];

    offset += 2;
    for (i = 2; i < SUBFRAME_LEN + PITCH_ORDER - 1; i++)
        residual[i] = prev_excitation[offset + (i - 2) % lag];
}

static int dot_product(const int16_t *a, const int16_t *b, int length)
{
    int sum = ff_dot_product(a,b,length);
    return av_sat_add32(sum, sum);
}

/**
 * Generate adaptive codebook excitation.
 */
static void gen_acb_excitation(int16_t *vector, int16_t *prev_excitation,
                               int pitch_lag, G723_1_Subframe *subfrm,
                               enum Rate cur_rate)
{
    int16_t residual[SUBFRAME_LEN + PITCH_ORDER - 1];
    const int16_t *cb_ptr;
    int lag = pitch_lag + subfrm->ad_cb_lag - 1;

    int i;
    int sum;

    get_residual(residual, prev_excitation, lag);

    /* Select quantization table */
    if (cur_rate == RATE_6300 && pitch_lag < SUBFRAME_LEN - 2) {
        cb_ptr = adaptive_cb_gain85;
    } else
        cb_ptr = adaptive_cb_gain170;

    /* Calculate adaptive vector */
    cb_ptr += subfrm->ad_cb_gain * 20;
    for (i = 0; i < SUBFRAME_LEN; i++) {
        sum = ff_dot_product(residual + i, cb_ptr, PITCH_ORDER);
        vector[i] = av_sat_dadd32(1 << 15, av_sat_add32(sum, sum)) >> 16;
    }
}

/**
=======
>>>>>>> 165cc6fb
 * Estimate maximum auto-correlation around pitch lag.
 *
 * @param buf       buffer with offset applied
 * @param offset    offset of the excitation vector
 * @param ccr_max   pointer to the maximum auto-correlation
 * @param pitch_lag decoded pitch lag
 * @param length    length of autocorrelation
 * @param dir       forward lag(1) / backward lag(-1)
 */
static int autocorr_max(const int16_t *buf, int offset, int *ccr_max,
                        int pitch_lag, int length, int dir)
{
    int limit, ccr, lag = 0;
    int i;

    pitch_lag = FFMIN(PITCH_MAX - 3, pitch_lag);
    if (dir > 0)
        limit = FFMIN(FRAME_LEN + PITCH_MAX - offset - length, pitch_lag + 3);
    else
        limit = pitch_lag + 3;

    for (i = pitch_lag - 3; i <= limit; i++) {
        ccr = ff_g723_1_dot_product(buf, buf + dir * i, length);

        if (ccr > *ccr_max) {
            *ccr_max = ccr;
            lag = i;
        }
    }
    return lag;
}

/**
 * Calculate pitch postfilter optimal and scaling gains.
 *
 * @param lag      pitch postfilter forward/backward lag
 * @param ppf      pitch postfilter parameters
 * @param cur_rate current bitrate
 * @param tgt_eng  target energy
 * @param ccr      cross-correlation
 * @param res_eng  residual energy
 */
static void comp_ppf_gains(int lag, PPFParam *ppf, enum Rate cur_rate,
                           int tgt_eng, int ccr, int res_eng)
{
    int pf_residual;     /* square of postfiltered residual */
    int temp1, temp2;

    ppf->index = lag;

    temp1 = tgt_eng * res_eng >> 1;
    temp2 = ccr * ccr << 1;

    if (temp2 > temp1) {
        if (ccr >= res_eng) {
            ppf->opt_gain = ppf_gain_weight[cur_rate];
        } else {
            ppf->opt_gain = (ccr << 15) / res_eng *
                            ppf_gain_weight[cur_rate] >> 15;
        }
        /* pf_res^2 = tgt_eng + 2*ccr*gain + res_eng*gain^2 */
        temp1       = (tgt_eng << 15) + (ccr * ppf->opt_gain << 1);
        temp2       = (ppf->opt_gain * ppf->opt_gain >> 15) * res_eng;
        pf_residual = av_sat_add32(temp1, temp2 + (1 << 15)) >> 16;

        if (tgt_eng >= pf_residual << 1) {
            temp1 = 0x7fff;
        } else {
            temp1 = (tgt_eng << 14) / pf_residual;
        }

        /* scaling_gain = sqrt(tgt_eng/pf_res^2) */
        ppf->sc_gain = square_root(temp1 << 16);
    } else {
        ppf->opt_gain = 0;
        ppf->sc_gain  = 0x7fff;
    }

    ppf->opt_gain = av_clip_int16(ppf->opt_gain * ppf->sc_gain >> 15);
}

/**
 * Calculate pitch postfilter parameters.
 *
 * @param p         the context
 * @param offset    offset of the excitation vector
 * @param pitch_lag decoded pitch lag
 * @param ppf       pitch postfilter parameters
 * @param cur_rate  current bitrate
 */
static void comp_ppf_coeff(G723_1_Context *p, int offset, int pitch_lag,
                           PPFParam *ppf, enum Rate cur_rate)
{

    int16_t scale;
    int i;
    int temp1, temp2;

    /*
     * 0 - target energy
     * 1 - forward cross-correlation
     * 2 - forward residual energy
     * 3 - backward cross-correlation
     * 4 - backward residual energy
     */
    int energy[5] = {0, 0, 0, 0, 0};
    int16_t *buf  = p->audio + LPC_ORDER + offset;
    int fwd_lag   = autocorr_max(buf, offset, &energy[1], pitch_lag,
                                 SUBFRAME_LEN, 1);
    int back_lag  = autocorr_max(buf, offset, &energy[3], pitch_lag,
                                 SUBFRAME_LEN, -1);

    ppf->index    = 0;
    ppf->opt_gain = 0;
    ppf->sc_gain  = 0x7fff;

    /* Case 0, Section 3.6 */
    if (!back_lag && !fwd_lag)
        return;

    /* Compute target energy */
    energy[0] = ff_g723_1_dot_product(buf, buf, SUBFRAME_LEN);

    /* Compute forward residual energy */
    if (fwd_lag)
        energy[2] = ff_g723_1_dot_product(buf + fwd_lag, buf + fwd_lag,
                                          SUBFRAME_LEN);

    /* Compute backward residual energy */
    if (back_lag)
        energy[4] = ff_g723_1_dot_product(buf - back_lag, buf - back_lag,
                                          SUBFRAME_LEN);

    /* Normalize and shorten */
    temp1 = 0;
    for (i = 0; i < 5; i++)
        temp1 = FFMAX(energy[i], temp1);

    scale = ff_g723_1_normalize_bits(temp1, 31);
    for (i = 0; i < 5; i++)
        energy[i] = (energy[i] << scale) >> 16;

    if (fwd_lag && !back_lag) {  /* Case 1 */
        comp_ppf_gains(fwd_lag,  ppf, cur_rate, energy[0], energy[1],
                       energy[2]);
    } else if (!fwd_lag) {       /* Case 2 */
        comp_ppf_gains(-back_lag, ppf, cur_rate, energy[0], energy[3],
                       energy[4]);
    } else {                     /* Case 3 */

        /*
         * Select the largest of energy[1]^2/energy[2]
         * and energy[3]^2/energy[4]
         */
        temp1 = energy[4] * ((energy[1] * energy[1] + (1 << 14)) >> 15);
        temp2 = energy[2] * ((energy[3] * energy[3] + (1 << 14)) >> 15);
        if (temp1 >= temp2) {
            comp_ppf_gains(fwd_lag, ppf, cur_rate, energy[0], energy[1],
                           energy[2]);
        } else {
            comp_ppf_gains(-back_lag, ppf, cur_rate, energy[0], energy[3],
                           energy[4]);
        }
    }
}

/**
 * Classify frames as voiced/unvoiced.
 *
 * @param p         the context
 * @param pitch_lag decoded pitch_lag
 * @param exc_eng   excitation energy estimation
 * @param scale     scaling factor of exc_eng
 *
 * @return residual interpolation index if voiced, 0 otherwise
 */
static int comp_interp_index(G723_1_Context *p, int pitch_lag,
                             int *exc_eng, int *scale)
{
    int offset = PITCH_MAX + 2 * SUBFRAME_LEN;
    int16_t *buf = p->audio + LPC_ORDER;

    int index, ccr, tgt_eng, best_eng, temp;

    *scale = ff_g723_1_scale_vector(buf, p->excitation, FRAME_LEN + PITCH_MAX);
    buf   += offset;

    /* Compute maximum backward cross-correlation */
    ccr   = 0;
    index = autocorr_max(buf, offset, &ccr, pitch_lag, SUBFRAME_LEN * 2, -1);
    ccr   = av_sat_add32(ccr, 1 << 15) >> 16;

    /* Compute target energy */
    tgt_eng  = ff_g723_1_dot_product(buf, buf, SUBFRAME_LEN * 2);
    *exc_eng = av_sat_add32(tgt_eng, 1 << 15) >> 16;

    if (ccr <= 0)
        return 0;

    /* Compute best energy */
    best_eng = ff_g723_1_dot_product(buf - index, buf - index,
                                     SUBFRAME_LEN * 2);
    best_eng = av_sat_add32(best_eng, 1 << 15) >> 16;

    temp = best_eng * *exc_eng >> 3;

    if (temp < ccr * ccr) {
        return index;
    } else
        return 0;
}

/**
 * Peform residual interpolation based on frame classification.
 *
 * @param buf   decoded excitation vector
 * @param out   output vector
 * @param lag   decoded pitch lag
 * @param gain  interpolated gain
 * @param rseed seed for random number generator
 */
static void residual_interp(int16_t *buf, int16_t *out, int lag,
                            int gain, int *rseed)
{
    int i;
    if (lag) { /* Voiced */
        int16_t *vector_ptr = buf + PITCH_MAX;
        /* Attenuate */
        for (i = 0; i < lag; i++)
            out[i] = vector_ptr[i - lag] * 3 >> 2;
        av_memcpy_backptr((uint8_t*)(out + lag), lag * sizeof(*out),
                          (FRAME_LEN - lag) * sizeof(*out));
    } else {  /* Unvoiced */
        for (i = 0; i < FRAME_LEN; i++) {
            *rseed = *rseed * 521 + 259;
            out[i] = gain * *rseed >> 15;
        }
        memset(buf, 0, (FRAME_LEN + PITCH_MAX) * sizeof(*buf));
    }
}

/**
 * Perform IIR filtering.
 *
 * @param fir_coef FIR coefficients
 * @param iir_coef IIR coefficients
 * @param src      source vector
 * @param dest     destination vector
 * @param width    width of the output, 16 bits(0) / 32 bits(1)
 */
<<<<<<< HEAD
#define iir_filter(fir_coef, iir_coef, src, dest, width)\
{\
    int m, n;\
    int res_shift = 16 & ~-(width);\
    int in_shift  = 16 - res_shift;\
\
    for (m = 0; m < SUBFRAME_LEN; m++) {\
        int64_t filter = 0;\
        for (n = 1; n <= LPC_ORDER; n++) {\
            filter -= (fir_coef)[n - 1] * (src)[m - n] -\
                      (iir_coef)[n - 1] * ((dest)[m - n] >> in_shift);\
        }\
\
        (dest)[m] = av_clipl_int32(((src)[m] << 16) + (filter << 3) +\
                                   (1 << 15)) >> res_shift;\
    }\
=======
static void iir_filter(int16_t *fir_coef, int16_t *iir_coef,
                       int16_t *src, int *dest)
{
    int m, n;

    for (m = 0; m < SUBFRAME_LEN; m++) {
        int64_t filter = 0;
        for (n = 1; n <= LPC_ORDER; n++) {
            filter -= fir_coef[n - 1] * src[m - n] -
                      iir_coef[n - 1] * (dest[m - n] >> 16);
        }

        dest[m] = av_clipl_int32((src[m] << 16) + (filter << 3) + (1 << 15));
    }
>>>>>>> 165cc6fb
}

/**
 * Adjust gain of postfiltered signal.
 *
 * @param p      the context
 * @param buf    postfiltered output vector
 * @param energy input energy coefficient
 */
static void gain_scale(G723_1_Context *p, int16_t * buf, int energy)
{
    int num, denom, gain, bits1, bits2;
    int i;

    num   = energy;
    denom = 0;
    for (i = 0; i < SUBFRAME_LEN; i++) {
        int temp = buf[i] >> 2;
        temp *= temp;
        denom = av_sat_dadd32(denom, temp);
    }

    if (num && denom) {
        bits1   = ff_g723_1_normalize_bits(num,   31);
        bits2   = ff_g723_1_normalize_bits(denom, 31);
        num     = num << bits1 >> 1;
        denom <<= bits2;

        bits2 = 5 + bits1 - bits2;
        bits2 = FFMAX(0, bits2);

        gain = (num >> 1) / (denom >> 16);
        gain = square_root(gain << 16 >> bits2);
    } else {
        gain = 1 << 12;
    }

    for (i = 0; i < SUBFRAME_LEN; i++) {
        p->pf_gain = (15 * p->pf_gain + gain + (1 << 3)) >> 4;
        buf[i]     = av_clip_int16((buf[i] * (p->pf_gain + (p->pf_gain >> 4)) +
                                   (1 << 10)) >> 11);
    }
}

/**
 * Perform formant filtering.
 *
 * @param p   the context
 * @param lpc quantized lpc coefficients
 * @param buf input buffer
 * @param dst output buffer
 */
static void formant_postfilter(G723_1_Context *p, int16_t *lpc,
                               int16_t *buf, int16_t *dst)
{
    int16_t filter_coef[2][LPC_ORDER];
    int filter_signal[LPC_ORDER + FRAME_LEN], *signal_ptr;
    int i, j, k;

    memcpy(buf, p->fir_mem, LPC_ORDER * sizeof(*buf));
    memcpy(filter_signal, p->iir_mem, LPC_ORDER * sizeof(*filter_signal));

    for (i = LPC_ORDER, j = 0; j < SUBFRAMES; i += SUBFRAME_LEN, j++) {
        for (k = 0; k < LPC_ORDER; k++) {
            filter_coef[0][k] = (-lpc[k] * postfilter_tbl[0][k] +
                                 (1 << 14)) >> 15;
            filter_coef[1][k] = (-lpc[k] * postfilter_tbl[1][k] +
                                 (1 << 14)) >> 15;
        }
<<<<<<< HEAD
        iir_filter(filter_coef[0], filter_coef[1], buf + i,
                   filter_signal + i, 1);
=======
        iir_filter(filter_coef[0], filter_coef[1], buf + i, filter_signal + i);
>>>>>>> 165cc6fb
        lpc += LPC_ORDER;
    }

    memcpy(p->fir_mem, buf + FRAME_LEN, LPC_ORDER * sizeof(int16_t));
    memcpy(p->iir_mem, filter_signal + FRAME_LEN, LPC_ORDER * sizeof(int));

    buf += LPC_ORDER;
    signal_ptr = filter_signal + LPC_ORDER;
    for (i = 0; i < SUBFRAMES; i++) {
        int temp;
        int auto_corr[2];
        int scale, energy;

        /* Normalize */
        scale = ff_g723_1_scale_vector(dst, buf, SUBFRAME_LEN);

        /* Compute auto correlation coefficients */
        auto_corr[0] = ff_g723_1_dot_product(dst, dst + 1, SUBFRAME_LEN - 1);
        auto_corr[1] = ff_g723_1_dot_product(dst, dst,     SUBFRAME_LEN);

        /* Compute reflection coefficient */
        temp = auto_corr[1] >> 16;
        if (temp) {
            temp = (auto_corr[0] >> 2) / temp;
        }
        p->reflection_coef = (3 * p->reflection_coef + temp + 2) >> 2;
        temp = -p->reflection_coef >> 1 & ~3;

        /* Compensation filter */
        for (j = 0; j < SUBFRAME_LEN; j++) {
            dst[j] = av_sat_dadd32(signal_ptr[j],
                                   (signal_ptr[j - 1] >> 16) * temp) >> 16;
        }

        /* Compute normalized signal energy */
        temp = 2 * scale + 4;
        if (temp < 0) {
            energy = av_clipl_int32((int64_t)auto_corr[1] << -temp);
        } else
            energy = auto_corr[1] >> temp;

        gain_scale(p, dst, energy);

        buf        += SUBFRAME_LEN;
        signal_ptr += SUBFRAME_LEN;
        dst        += SUBFRAME_LEN;
    }
}

static int sid_gain_to_lsp_index(int gain)
{
    if (gain < 0x10)
        return gain << 6;
    else if (gain < 0x20)
        return gain - 8 << 7;
    else
        return gain - 20 << 8;
}

static inline int cng_rand(int *state, int base)
{
    *state = (*state * 521 + 259) & 0xFFFF;
    return (*state & 0x7FFF) * base >> 15;
}

static int estimate_sid_gain(G723_1_Context *p)
{
    int i, shift, seg, seg2, t, val, val_add, x, y;

    shift = 16 - p->cur_gain * 2;
    if (shift > 0)
        t = p->sid_gain << shift;
    else
        t = p->sid_gain >> -shift;
    x = t * cng_filt[0] >> 16;

    if (x >= cng_bseg[2])
        return 0x3F;

    if (x >= cng_bseg[1]) {
        shift = 4;
        seg   = 3;
    } else {
        shift = 3;
        seg   = (x >= cng_bseg[0]);
    }
    seg2 = FFMIN(seg, 3);

    val     = 1 << shift;
    val_add = val >> 1;
    for (i = 0; i < shift; i++) {
        t = seg * 32 + (val << seg2);
        t *= t;
        if (x >= t)
            val += val_add;
        else
            val -= val_add;
        val_add >>= 1;
    }

    t = seg * 32 + (val << seg2);
    y = t * t - x;
    if (y <= 0) {
        t = seg * 32 + (val + 1 << seg2);
        t = t * t - x;
        val = (seg2 - 1 << 4) + val;
        if (t >= y)
            val++;
    } else {
        t = seg * 32 + (val - 1 << seg2);
        t = t * t - x;
        val = (seg2 - 1 << 4) + val;
        if (t >= y)
            val--;
    }

    return val;
}

static void generate_noise(G723_1_Context *p)
{
    int i, j, idx, t;
    int off[SUBFRAMES];
    int signs[SUBFRAMES / 2 * 11], pos[SUBFRAMES / 2 * 11];
    int tmp[SUBFRAME_LEN * 2];
    int16_t *vector_ptr;
    int64_t sum;
    int b0, c, delta, x, shift;

    p->pitch_lag[0] = cng_rand(&p->cng_random_seed, 21) + 123;
    p->pitch_lag[1] = cng_rand(&p->cng_random_seed, 19) + 123;

    for (i = 0; i < SUBFRAMES; i++) {
        p->subframe[i].ad_cb_gain = cng_rand(&p->cng_random_seed, 50) + 1;
        p->subframe[i].ad_cb_lag  = cng_adaptive_cb_lag[i];
    }

    for (i = 0; i < SUBFRAMES / 2; i++) {
        t = cng_rand(&p->cng_random_seed, 1 << 13);
        off[i * 2]     =   t       & 1;
        off[i * 2 + 1] = ((t >> 1) & 1) + SUBFRAME_LEN;
        t >>= 2;
        for (j = 0; j < 11; j++) {
            signs[i * 11 + j] = (t & 1) * 2 - 1 << 14;
            t >>= 1;
        }
    }

    idx = 0;
    for (i = 0; i < SUBFRAMES; i++) {
        for (j = 0; j < SUBFRAME_LEN / 2; j++)
            tmp[j] = j;
        t = SUBFRAME_LEN / 2;
        for (j = 0; j < pulses[i]; j++, idx++) {
            int idx2 = cng_rand(&p->cng_random_seed, t);

            pos[idx]  = tmp[idx2] * 2 + off[i];
            tmp[idx2] = tmp[--t];
        }
    }

    vector_ptr = p->audio + LPC_ORDER;
    memcpy(vector_ptr, p->prev_excitation,
           PITCH_MAX * sizeof(*p->excitation));
    for (i = 0; i < SUBFRAMES; i += 2) {
        ff_g723_1_gen_acb_excitation(vector_ptr, vector_ptr,
                                     p->pitch_lag[i >> 1], &p->subframe[i],
                                     p->cur_rate);
        ff_g723_1_gen_acb_excitation(vector_ptr + SUBFRAME_LEN,
                                     vector_ptr + SUBFRAME_LEN,
                                     p->pitch_lag[i >> 1], &p->subframe[i + 1],
                                     p->cur_rate);

        t = 0;
        for (j = 0; j < SUBFRAME_LEN * 2; j++)
            t |= FFABS(vector_ptr[j]);
        t = FFMIN(t, 0x7FFF);
        if (!t) {
            shift = 0;
        } else {
            shift = -10 + av_log2(t);
            if (shift < -2)
                shift = -2;
        }
        sum = 0;
        if (shift < 0) {
           for (j = 0; j < SUBFRAME_LEN * 2; j++) {
               t      = vector_ptr[j] << -shift;
               sum   += t * t;
               tmp[j] = t;
           }
        } else {
           for (j = 0; j < SUBFRAME_LEN * 2; j++) {
               t      = vector_ptr[j] >> shift;
               sum   += t * t;
               tmp[j] = t;
           }
        }

        b0 = 0;
        for (j = 0; j < 11; j++)
            b0 += tmp[pos[(i / 2) * 11 + j]] * signs[(i / 2) * 11 + j];
        b0 = b0 * 2 * 2979LL + (1 << 29) >> 30; // approximated division by 11

        c = p->cur_gain * (p->cur_gain * SUBFRAME_LEN >> 5);
        if (shift * 2 + 3 >= 0)
            c >>= shift * 2 + 3;
        else
            c <<= -(shift * 2 + 3);
        c = (av_clipl_int32(sum << 1) - c) * 2979LL >> 15;

        delta = b0 * b0 * 2 - c;
        if (delta <= 0) {
            x = -b0;
        } else {
            delta = square_root(delta);
            x     = delta - b0;
            t     = delta + b0;
            if (FFABS(t) < FFABS(x))
                x = -t;
        }
        shift++;
        if (shift < 0)
           x >>= -shift;
        else
           x <<= shift;
        x = av_clip(x, -10000, 10000);

        for (j = 0; j < 11; j++) {
            idx = (i / 2) * 11 + j;
            vector_ptr[pos[idx]] = av_clip_int16(vector_ptr[pos[idx]] +
                                                 (x * signs[idx] >> 15));
        }

        /* copy decoded data to serve as a history for the next decoded subframes */
        memcpy(vector_ptr + PITCH_MAX, vector_ptr,
               sizeof(*vector_ptr) * SUBFRAME_LEN * 2);
        vector_ptr += SUBFRAME_LEN * 2;
    }
    /* Save the excitation for the next frame */
    memcpy(p->prev_excitation, p->audio + LPC_ORDER + FRAME_LEN,
           PITCH_MAX * sizeof(*p->excitation));
}

static int g723_1_decode_frame(AVCodecContext *avctx, void *data,
                               int *got_frame_ptr, AVPacket *avpkt)
{
    G723_1_Context *p  = avctx->priv_data;
    AVFrame *frame     = data;
    const uint8_t *buf = avpkt->data;
    int buf_size       = avpkt->size;
    int dec_mode       = buf[0] & 3;

    PPFParam ppf[SUBFRAMES];
    int16_t cur_lsp[LPC_ORDER];
    int16_t lpc[SUBFRAMES * LPC_ORDER];
    int16_t acb_vector[SUBFRAME_LEN];
    int16_t *out;
    int bad_frame = 0, i, j, ret;
    int16_t *audio = p->audio;

    if (buf_size < frame_size[dec_mode]) {
        if (buf_size)
            av_log(avctx, AV_LOG_WARNING,
                   "Expected %d bytes, got %d - skipping packet\n",
                   frame_size[dec_mode], buf_size);
        *got_frame_ptr = 0;
        return buf_size;
    }

    if (unpack_bitstream(p, buf, buf_size) < 0) {
        bad_frame = 1;
        if (p->past_frame_type == ACTIVE_FRAME)
            p->cur_frame_type = ACTIVE_FRAME;
        else
            p->cur_frame_type = UNTRANSMITTED_FRAME;
    }

    frame->nb_samples = FRAME_LEN;
    if ((ret = ff_get_buffer(avctx, frame, 0)) < 0)
        return ret;

    out = (int16_t *)frame->data[0];

    if (p->cur_frame_type == ACTIVE_FRAME) {
        if (!bad_frame)
            p->erased_frames = 0;
        else if (p->erased_frames != 3)
            p->erased_frames++;

        ff_g723_1_inverse_quant(cur_lsp, p->prev_lsp, p->lsp_index, bad_frame);
        ff_g723_1_lsp_interpolate(lpc, cur_lsp, p->prev_lsp);

        /* Save the lsp_vector for the next frame */
        memcpy(p->prev_lsp, cur_lsp, LPC_ORDER * sizeof(*p->prev_lsp));

        /* Generate the excitation for the frame */
        memcpy(p->excitation, p->prev_excitation,
               PITCH_MAX * sizeof(*p->excitation));
        if (!p->erased_frames) {
            int16_t *vector_ptr = p->excitation + PITCH_MAX;

            /* Update interpolation gain memory */
            p->interp_gain = fixed_cb_gain[(p->subframe[2].amp_index +
                                            p->subframe[3].amp_index) >> 1];
            for (i = 0; i < SUBFRAMES; i++) {
                gen_fcb_excitation(vector_ptr, &p->subframe[i], p->cur_rate,
                                   p->pitch_lag[i >> 1], i);
                ff_g723_1_gen_acb_excitation(acb_vector,
                                             &p->excitation[SUBFRAME_LEN * i],
                                             p->pitch_lag[i >> 1],
                                             &p->subframe[i], p->cur_rate);
                /* Get the total excitation */
                for (j = 0; j < SUBFRAME_LEN; j++) {
                    int v = av_clip_int16(vector_ptr[j] << 1);
                    vector_ptr[j] = av_clip_int16(v + acb_vector[j]);
                }
                vector_ptr += SUBFRAME_LEN;
            }

            vector_ptr = p->excitation + PITCH_MAX;

            p->interp_index = comp_interp_index(p, p->pitch_lag[1],
                                                &p->sid_gain, &p->cur_gain);

            /* Peform pitch postfiltering */
            if (p->postfilter) {
                i = PITCH_MAX;
                for (j = 0; j < SUBFRAMES; i += SUBFRAME_LEN, j++)
                    comp_ppf_coeff(p, i, p->pitch_lag[j >> 1],
                                   ppf + j, p->cur_rate);

                for (i = 0, j = 0; j < SUBFRAMES; i += SUBFRAME_LEN, j++)
                    ff_acelp_weighted_vector_sum(p->audio + LPC_ORDER + i,
                                                 vector_ptr + i,
                                                 vector_ptr + i + ppf[j].index,
                                                 ppf[j].sc_gain,
                                                 ppf[j].opt_gain,
                                                 1 << 14, 15, SUBFRAME_LEN);
            } else {
                audio = vector_ptr - LPC_ORDER;
            }

            /* Save the excitation for the next frame */
            memcpy(p->prev_excitation, p->excitation + FRAME_LEN,
                   PITCH_MAX * sizeof(*p->excitation));
        } else {
            p->interp_gain = (p->interp_gain * 3 + 2) >> 2;
            if (p->erased_frames == 3) {
                /* Mute output */
                memset(p->excitation, 0,
                       (FRAME_LEN + PITCH_MAX) * sizeof(*p->excitation));
                memset(p->prev_excitation, 0,
                       PITCH_MAX * sizeof(*p->excitation));
                memset(frame->data[0], 0,
                       (FRAME_LEN + LPC_ORDER) * sizeof(int16_t));
            } else {
                int16_t *buf = p->audio + LPC_ORDER;

                /* Regenerate frame */
                residual_interp(p->excitation, buf, p->interp_index,
                                p->interp_gain, &p->random_seed);

                /* Save the excitation for the next frame */
                memcpy(p->prev_excitation, buf + (FRAME_LEN - PITCH_MAX),
                       PITCH_MAX * sizeof(*p->excitation));
            }
        }
        p->cng_random_seed = CNG_RANDOM_SEED;
    } else {
        if (p->cur_frame_type == SID_FRAME) {
            p->sid_gain = sid_gain_to_lsp_index(p->subframe[0].amp_index);
            ff_g723_1_inverse_quant(p->sid_lsp, p->prev_lsp, p->lsp_index, 0);
        } else if (p->past_frame_type == ACTIVE_FRAME) {
            p->sid_gain = estimate_sid_gain(p);
        }

        if (p->past_frame_type == ACTIVE_FRAME)
            p->cur_gain = p->sid_gain;
        else
            p->cur_gain = (p->cur_gain * 7 + p->sid_gain) >> 3;
        generate_noise(p);
        ff_g723_1_lsp_interpolate(lpc, p->sid_lsp, p->prev_lsp);
        /* Save the lsp_vector for the next frame */
        memcpy(p->prev_lsp, p->sid_lsp, LPC_ORDER * sizeof(*p->prev_lsp));
    }

    p->past_frame_type = p->cur_frame_type;

    memcpy(p->audio, p->synth_mem, LPC_ORDER * sizeof(*p->audio));
    for (i = LPC_ORDER, j = 0; j < SUBFRAMES; i += SUBFRAME_LEN, j++)
        ff_celp_lp_synthesis_filter(p->audio + i, &lpc[j * LPC_ORDER],
                                    audio + i, SUBFRAME_LEN, LPC_ORDER,
                                    0, 1, 1 << 12);
    memcpy(p->synth_mem, p->audio + FRAME_LEN, LPC_ORDER * sizeof(*p->audio));

    if (p->postfilter) {
        formant_postfilter(p, lpc, p->audio, out);
    } else { // if output is not postfiltered it should be scaled by 2
        for (i = 0; i < FRAME_LEN; i++)
            out[i] = av_clip_int16(p->audio[LPC_ORDER + i] << 1);
    }

    *got_frame_ptr = 1;

    return frame_size[dec_mode];
}

#define OFFSET(x) offsetof(G723_1_Context, x)
#define AD     AV_OPT_FLAG_AUDIO_PARAM | AV_OPT_FLAG_DECODING_PARAM

static const AVOption options[] = {
    { "postfilter", "enable postfilter", OFFSET(postfilter), AV_OPT_TYPE_BOOL,
      { .i64 = 1 }, 0, 1, AD },
    { NULL }
};


static const AVClass g723_1dec_class = {
    .class_name = "G.723.1 decoder",
    .item_name  = av_default_item_name,
    .option     = options,
    .version    = LIBAVUTIL_VERSION_INT,
};

AVCodec ff_g723_1_decoder = {
    .name           = "g723_1",
    .long_name      = NULL_IF_CONFIG_SMALL("G.723.1"),
    .type           = AVMEDIA_TYPE_AUDIO,
    .id             = AV_CODEC_ID_G723_1,
    .priv_data_size = sizeof(G723_1_Context),
    .init           = g723_1_decode_init,
    .decode         = g723_1_decode_frame,
    .capabilities   = AV_CODEC_CAP_SUBFRAMES | AV_CODEC_CAP_DR1,
    .priv_class     = &g723_1dec_class,
};

#if CONFIG_G723_1_ENCODER
#define BITSTREAM_WRITER_LE
#include "put_bits.h"

static av_cold int g723_1_encode_init(AVCodecContext *avctx)
{
    G723_1_Context *p = avctx->priv_data;

    if (avctx->sample_rate != 8000) {
        av_log(avctx, AV_LOG_ERROR, "Only 8000Hz sample rate supported\n");
        return -1;
    }

    if (avctx->channels != 1) {
        av_log(avctx, AV_LOG_ERROR, "Only mono supported\n");
        return AVERROR(EINVAL);
    }

    if (avctx->bit_rate == 6300) {
        p->cur_rate = RATE_6300;
    } else if (avctx->bit_rate == 5300) {
        av_log(avctx, AV_LOG_ERROR, "Bitrate not supported yet, use 6.3k\n");
        return AVERROR_PATCHWELCOME;
    } else {
        av_log(avctx, AV_LOG_ERROR,
               "Bitrate not supported, use 6.3k\n");
        return AVERROR(EINVAL);
    }
    avctx->frame_size = 240;
    memcpy(p->prev_lsp, dc_lsp, LPC_ORDER * sizeof(int16_t));

    return 0;
}

/**
 * Remove DC component from the input signal.
 *
 * @param buf input signal
 * @param fir zero memory
 * @param iir pole memory
 */
static void highpass_filter(int16_t *buf, int16_t *fir, int *iir)
{
    int i;
    for (i = 0; i < FRAME_LEN; i++) {
        *iir   = (buf[i] << 15) + ((-*fir) << 15) + MULL2(*iir, 0x7f00);
        *fir   = buf[i];
        buf[i] = av_clipl_int32((int64_t)*iir + (1 << 15)) >> 16;
    }
}

/**
 * Estimate autocorrelation of the input vector.
 *
 * @param buf      input buffer
 * @param autocorr autocorrelation coefficients vector
 */
static void comp_autocorr(int16_t *buf, int16_t *autocorr)
{
    int i, scale, temp;
    int16_t vector[LPC_FRAME];

    scale_vector(vector, buf, LPC_FRAME);

    /* Apply the Hamming window */
    for (i = 0; i < LPC_FRAME; i++)
        vector[i] = (vector[i] * hamming_window[i] + (1 << 14)) >> 15;

    /* Compute the first autocorrelation coefficient */
    temp = ff_dot_product(vector, vector, LPC_FRAME);

    /* Apply a white noise correlation factor of (1025/1024) */
    temp += temp >> 10;

    /* Normalize */
    scale = normalize_bits_int32(temp);
    autocorr[0] = av_clipl_int32((int64_t)(temp << scale) +
                                 (1 << 15)) >> 16;

    /* Compute the remaining coefficients */
    if (!autocorr[0]) {
        memset(autocorr + 1, 0, LPC_ORDER * sizeof(int16_t));
    } else {
        for (i = 1; i <= LPC_ORDER; i++) {
           temp = ff_dot_product(vector, vector + i, LPC_FRAME - i);
           temp = MULL2((temp << scale), binomial_window[i - 1]);
           autocorr[i] = av_clipl_int32((int64_t)temp + (1 << 15)) >> 16;
        }
    }
}

/**
 * Use Levinson-Durbin recursion to compute LPC coefficients from
 * autocorrelation values.
 *
 * @param lpc      LPC coefficients vector
 * @param autocorr autocorrelation coefficients vector
 * @param error    prediction error
 */
static void levinson_durbin(int16_t *lpc, int16_t *autocorr, int16_t error)
{
    int16_t vector[LPC_ORDER];
    int16_t partial_corr;
    int i, j, temp;

    memset(lpc, 0, LPC_ORDER * sizeof(int16_t));

    for (i = 0; i < LPC_ORDER; i++) {
        /* Compute the partial correlation coefficient */
        temp = 0;
        for (j = 0; j < i; j++)
            temp -= lpc[j] * autocorr[i - j - 1];
        temp = ((autocorr[i] << 13) + temp) << 3;

        if (FFABS(temp) >= (error << 16))
            break;

        partial_corr = temp / (error << 1);

        lpc[i] = av_clipl_int32((int64_t)(partial_corr << 14) +
                                (1 << 15)) >> 16;

        /* Update the prediction error */
        temp  = MULL2(temp, partial_corr);
        error = av_clipl_int32((int64_t)(error << 16) - temp +
                                (1 << 15)) >> 16;

        memcpy(vector, lpc, i * sizeof(int16_t));
        for (j = 0; j < i; j++) {
            temp = partial_corr * vector[i - j - 1] << 1;
            lpc[j] = av_clipl_int32((int64_t)(lpc[j] << 16) - temp +
                                    (1 << 15)) >> 16;
        }
    }
}

/**
 * Calculate LPC coefficients for the current frame.
 *
 * @param buf       current frame
 * @param prev_data 2 trailing subframes of the previous frame
 * @param lpc       LPC coefficients vector
 */
static void comp_lpc_coeff(int16_t *buf, int16_t *lpc)
{
    int16_t autocorr[(LPC_ORDER + 1) * SUBFRAMES];
    int16_t *autocorr_ptr = autocorr;
    int16_t *lpc_ptr      = lpc;
    int i, j;

    for (i = 0, j = 0; j < SUBFRAMES; i += SUBFRAME_LEN, j++) {
        comp_autocorr(buf + i, autocorr_ptr);
        levinson_durbin(lpc_ptr, autocorr_ptr + 1, autocorr_ptr[0]);

        lpc_ptr += LPC_ORDER;
        autocorr_ptr += LPC_ORDER + 1;
    }
}

static void lpc2lsp(int16_t *lpc, int16_t *prev_lsp, int16_t *lsp)
{
    int f[LPC_ORDER + 2]; ///< coefficients of the sum and difference
                          ///< polynomials (F1, F2) ordered as
                          ///< f1[0], f2[0], ...., f1[5], f2[5]

    int max, shift, cur_val, prev_val, count, p;
    int i, j;
    int64_t temp;

    /* Initialize f1[0] and f2[0] to 1 in Q25 */
    for (i = 0; i < LPC_ORDER; i++)
        lsp[i] = (lpc[i] * bandwidth_expand[i] + (1 << 14)) >> 15;

    /* Apply bandwidth expansion on the LPC coefficients */
    f[0] = f[1] = 1 << 25;

    /* Compute the remaining coefficients */
    for (i = 0; i < LPC_ORDER / 2; i++) {
        /* f1 */
        f[2 * i + 2] = -f[2 * i] - ((lsp[i] + lsp[LPC_ORDER - 1 - i]) << 12);
        /* f2 */
        f[2 * i + 3] = f[2 * i + 1] - ((lsp[i] - lsp[LPC_ORDER - 1 - i]) << 12);
    }

    /* Divide f1[5] and f2[5] by 2 for use in polynomial evaluation */
    f[LPC_ORDER] >>= 1;
    f[LPC_ORDER + 1] >>= 1;

    /* Normalize and shorten */
    max = FFABS(f[0]);
    for (i = 1; i < LPC_ORDER + 2; i++)
        max = FFMAX(max, FFABS(f[i]));

    shift = normalize_bits_int32(max);

    for (i = 0; i < LPC_ORDER + 2; i++)
        f[i] = av_clipl_int32((int64_t)(f[i] << shift) + (1 << 15)) >> 16;

    /**
     * Evaluate F1 and F2 at uniform intervals of pi/256 along the
     * unit circle and check for zero crossings.
     */
    p    = 0;
    temp = 0;
    for (i = 0; i <= LPC_ORDER / 2; i++)
        temp += f[2 * i] * cos_tab[0];
    prev_val = av_clipl_int32(temp << 1);
    count    = 0;
    for ( i = 1; i < COS_TBL_SIZE / 2; i++) {
        /* Evaluate */
        temp = 0;
        for (j = 0; j <= LPC_ORDER / 2; j++)
            temp += f[LPC_ORDER - 2 * j + p] * cos_tab[i * j % COS_TBL_SIZE];
        cur_val = av_clipl_int32(temp << 1);

        /* Check for sign change, indicating a zero crossing */
        if ((cur_val ^ prev_val) < 0) {
            int abs_cur  = FFABS(cur_val);
            int abs_prev = FFABS(prev_val);
            int sum      = abs_cur + abs_prev;

            shift        = normalize_bits_int32(sum);
            sum          <<= shift;
            abs_prev     = abs_prev << shift >> 8;
            lsp[count++] = ((i - 1) << 7) + (abs_prev >> 1) / (sum >> 16);

            if (count == LPC_ORDER)
                break;

            /* Switch between sum and difference polynomials */
            p ^= 1;

            /* Evaluate */
            temp = 0;
            for (j = 0; j <= LPC_ORDER / 2; j++){
                temp += f[LPC_ORDER - 2 * j + p] *
                        cos_tab[i * j % COS_TBL_SIZE];
            }
            cur_val = av_clipl_int32(temp<<1);
        }
        prev_val = cur_val;
    }

    if (count != LPC_ORDER)
        memcpy(lsp, prev_lsp, LPC_ORDER * sizeof(int16_t));
}

/**
 * Quantize the current LSP subvector.
 *
 * @param num    band number
 * @param offset offset of the current subvector in an LPC_ORDER vector
 * @param size   size of the current subvector
 */
#define get_index(num, offset, size) \
{\
    int error, max = -1;\
    int16_t temp[4];\
    int i, j;\
    for (i = 0; i < LSP_CB_SIZE; i++) {\
        for (j = 0; j < size; j++){\
            temp[j] = (weight[j + (offset)] * lsp_band##num[i][j] +\
                      (1 << 14)) >> 15;\
        }\
        error =  dot_product(lsp + (offset), temp, size) << 1;\
        error -= dot_product(lsp_band##num[i], temp, size);\
        if (error > max) {\
            max = error;\
            lsp_index[num] = i;\
        }\
    }\
}

/**
 * Vector quantize the LSP frequencies.
 *
 * @param lsp      the current lsp vector
 * @param prev_lsp the previous lsp vector
 */
static void lsp_quantize(uint8_t *lsp_index, int16_t *lsp, int16_t *prev_lsp)
{
    int16_t weight[LPC_ORDER];
    int16_t min, max;
    int shift, i;

    /* Calculate the VQ weighting vector */
    weight[0] = (1 << 20) / (lsp[1] - lsp[0]);
    weight[LPC_ORDER - 1] = (1 << 20) /
                            (lsp[LPC_ORDER - 1] - lsp[LPC_ORDER - 2]);

    for (i = 1; i < LPC_ORDER - 1; i++) {
        min  = FFMIN(lsp[i] - lsp[i - 1], lsp[i + 1] - lsp[i]);
        if (min > 0x20)
            weight[i] = (1 << 20) / min;
        else
            weight[i] = INT16_MAX;
    }

    /* Normalize */
    max = 0;
    for (i = 0; i < LPC_ORDER; i++)
        max = FFMAX(weight[i], max);

    shift = normalize_bits_int16(max);
    for (i = 0; i < LPC_ORDER; i++) {
        weight[i] <<= shift;
    }

    /* Compute the VQ target vector */
    for (i = 0; i < LPC_ORDER; i++) {
        lsp[i] -= dc_lsp[i] +
                  (((prev_lsp[i] - dc_lsp[i]) * 12288 + (1 << 14)) >> 15);
    }

    get_index(0, 0, 3);
    get_index(1, 3, 3);
    get_index(2, 6, 4);
}

/**
 * Apply the formant perceptual weighting filter.
 *
 * @param flt_coef filter coefficients
 * @param unq_lpc  unquantized lpc vector
 */
static void perceptual_filter(G723_1_Context *p, int16_t *flt_coef,
                              int16_t *unq_lpc, int16_t *buf)
{
    int16_t vector[FRAME_LEN + LPC_ORDER];
    int i, j, k, l = 0;

    memcpy(buf, p->iir_mem, sizeof(int16_t) * LPC_ORDER);
    memcpy(vector, p->fir_mem, sizeof(int16_t) * LPC_ORDER);
    memcpy(vector + LPC_ORDER, buf + LPC_ORDER, sizeof(int16_t) * FRAME_LEN);

    for (i = LPC_ORDER, j = 0; j < SUBFRAMES; i += SUBFRAME_LEN, j++) {
        for (k = 0; k < LPC_ORDER; k++) {
            flt_coef[k + 2 * l] = (unq_lpc[k + l] * percept_flt_tbl[0][k] +
                                  (1 << 14)) >> 15;
            flt_coef[k + 2 * l + LPC_ORDER] = (unq_lpc[k + l] *
                                             percept_flt_tbl[1][k] +
                                             (1 << 14)) >> 15;
        }
        iir_filter(flt_coef + 2 * l, flt_coef + 2 * l + LPC_ORDER, vector + i,
                   buf + i, 0);
        l += LPC_ORDER;
    }
    memcpy(p->iir_mem, buf + FRAME_LEN, sizeof(int16_t) * LPC_ORDER);
    memcpy(p->fir_mem, vector + FRAME_LEN, sizeof(int16_t) * LPC_ORDER);
}

/**
 * Estimate the open loop pitch period.
 *
 * @param buf   perceptually weighted speech
 * @param start estimation is carried out from this position
 */
static int estimate_pitch(int16_t *buf, int start)
{
    int max_exp = 32;
    int max_ccr = 0x4000;
    int max_eng = 0x7fff;
    int index   = PITCH_MIN;
    int offset  = start - PITCH_MIN + 1;

    int ccr, eng, orig_eng, ccr_eng, exp;
    int diff, temp;

    int i;

    orig_eng = ff_dot_product(buf + offset, buf + offset, HALF_FRAME_LEN);

    for (i = PITCH_MIN; i <= PITCH_MAX - 3; i++) {
        offset--;

        /* Update energy and compute correlation */
        orig_eng += buf[offset] * buf[offset] -
                    buf[offset + HALF_FRAME_LEN] * buf[offset + HALF_FRAME_LEN];
        ccr      =  ff_dot_product(buf + start, buf + offset, HALF_FRAME_LEN);
        if (ccr <= 0)
            continue;

        /* Split into mantissa and exponent to maintain precision */
        exp  =   normalize_bits_int32(ccr);
        ccr  =   av_clipl_int32((int64_t)(ccr << exp) + (1 << 15)) >> 16;
        exp  <<= 1;
        ccr  *=  ccr;
        temp =   normalize_bits_int32(ccr);
        ccr  =   ccr << temp >> 16;
        exp  +=  temp;

        temp =   normalize_bits_int32(orig_eng);
        eng  =   av_clipl_int32((int64_t)(orig_eng << temp) + (1 << 15)) >> 16;
        exp  -=  temp;

        if (ccr >= eng) {
            exp--;
            ccr >>= 1;
        }
        if (exp > max_exp)
            continue;

        if (exp + 1 < max_exp)
            goto update;

        /* Equalize exponents before comparison */
        if (exp + 1 == max_exp)
            temp = max_ccr >> 1;
        else
            temp = max_ccr;
        ccr_eng = ccr * max_eng;
        diff    = ccr_eng - eng * temp;
        if (diff > 0 && (i - index < PITCH_MIN || diff > ccr_eng >> 2)) {
update:
            index   = i;
            max_exp = exp;
            max_ccr = ccr;
            max_eng = eng;
        }
    }
    return index;
}

/**
 * Compute harmonic noise filter parameters.
 *
 * @param buf       perceptually weighted speech
 * @param pitch_lag open loop pitch period
 * @param hf        harmonic filter parameters
 */
static void comp_harmonic_coeff(int16_t *buf, int16_t pitch_lag, HFParam *hf)
{
    int ccr, eng, max_ccr, max_eng;
    int exp, max, diff;
    int energy[15];
    int i, j;

    for (i = 0, j = pitch_lag - 3; j <= pitch_lag + 3; i++, j++) {
        /* Compute residual energy */
        energy[i << 1] = ff_dot_product(buf - j, buf - j, SUBFRAME_LEN);
        /* Compute correlation */
        energy[(i << 1) + 1] = ff_dot_product(buf, buf - j, SUBFRAME_LEN);
    }

    /* Compute target energy */
    energy[14] = ff_dot_product(buf, buf, SUBFRAME_LEN);

    /* Normalize */
    max = 0;
    for (i = 0; i < 15; i++)
        max = FFMAX(max, FFABS(energy[i]));

    exp = normalize_bits_int32(max);
    for (i = 0; i < 15; i++) {
        energy[i] = av_clipl_int32((int64_t)(energy[i] << exp) +
                                   (1 << 15)) >> 16;
    }

    hf->index = -1;
    hf->gain  =  0;
    max_ccr   =  1;
    max_eng   =  0x7fff;

    for (i = 0; i <= 6; i++) {
        eng = energy[i << 1];
        ccr = energy[(i << 1) + 1];

        if (ccr <= 0)
            continue;

        ccr  = (ccr * ccr + (1 << 14)) >> 15;
        diff = ccr * max_eng - eng * max_ccr;
        if (diff > 0) {
            max_ccr   = ccr;
            max_eng   = eng;
            hf->index = i;
        }
    }

    if (hf->index == -1) {
        hf->index = pitch_lag;
        return;
    }

    eng = energy[14] * max_eng;
    eng = (eng >> 2) + (eng >> 3);
    ccr = energy[(hf->index << 1) + 1] * energy[(hf->index << 1) + 1];
    if (eng < ccr) {
        eng = energy[(hf->index << 1) + 1];

        if (eng >= max_eng)
            hf->gain = 0x2800;
        else
            hf->gain = ((eng << 15) / max_eng * 0x2800 + (1 << 14)) >> 15;
    }
    hf->index += pitch_lag - 3;
}

/**
 * Apply the harmonic noise shaping filter.
 *
 * @param hf filter parameters
 */
static void harmonic_filter(HFParam *hf, const int16_t *src, int16_t *dest)
{
    int i;

    for (i = 0; i < SUBFRAME_LEN; i++) {
        int64_t temp = hf->gain * src[i - hf->index] << 1;
        dest[i] = av_clipl_int32((src[i] << 16) - temp + (1 << 15)) >> 16;
    }
}

static void harmonic_noise_sub(HFParam *hf, const int16_t *src, int16_t *dest)
{
    int i;
    for (i = 0; i < SUBFRAME_LEN; i++) {
        int64_t temp = hf->gain * src[i - hf->index] << 1;
        dest[i] = av_clipl_int32(((dest[i] - src[i]) << 16) + temp +
                                 (1 << 15)) >> 16;

    }
}

/**
 * Combined synthesis and formant perceptual weighting filer.
 *
 * @param qnt_lpc  quantized lpc coefficients
 * @param perf_lpc perceptual filter coefficients
 * @param perf_fir perceptual filter fir memory
 * @param perf_iir perceptual filter iir memory
 * @param scale    the filter output will be scaled by 2^scale
 */
static void synth_percept_filter(int16_t *qnt_lpc, int16_t *perf_lpc,
                                 int16_t *perf_fir, int16_t *perf_iir,
                                 const int16_t *src, int16_t *dest, int scale)
{
    int i, j;
    int16_t buf_16[SUBFRAME_LEN + LPC_ORDER];
    int64_t buf[SUBFRAME_LEN];

    int16_t *bptr_16 = buf_16 + LPC_ORDER;

    memcpy(buf_16, perf_fir, sizeof(int16_t) * LPC_ORDER);
    memcpy(dest - LPC_ORDER, perf_iir, sizeof(int16_t) * LPC_ORDER);

    for (i = 0; i < SUBFRAME_LEN; i++) {
        int64_t temp = 0;
        for (j = 1; j <= LPC_ORDER; j++)
            temp -= qnt_lpc[j - 1] * bptr_16[i - j];

        buf[i]     = (src[i] << 15) + (temp << 3);
        bptr_16[i] = av_clipl_int32(buf[i] + (1 << 15)) >> 16;
    }

    for (i = 0; i < SUBFRAME_LEN; i++) {
        int64_t fir = 0, iir = 0;
        for (j = 1; j <= LPC_ORDER; j++) {
            fir -= perf_lpc[j - 1] * bptr_16[i - j];
            iir += perf_lpc[j + LPC_ORDER - 1] * dest[i - j];
        }
        dest[i] = av_clipl_int32(((buf[i] + (fir << 3)) << scale) + (iir << 3) +
                                 (1 << 15)) >> 16;
    }
    memcpy(perf_fir, buf_16 + SUBFRAME_LEN, sizeof(int16_t) * LPC_ORDER);
    memcpy(perf_iir, dest + SUBFRAME_LEN - LPC_ORDER,
           sizeof(int16_t) * LPC_ORDER);
}

/**
 * Compute the adaptive codebook contribution.
 *
 * @param buf   input signal
 * @param index the current subframe index
 */
static void acb_search(G723_1_Context *p, int16_t *residual,
                       int16_t *impulse_resp, const int16_t *buf,
                       int index)
{

    int16_t flt_buf[PITCH_ORDER][SUBFRAME_LEN];

    const int16_t *cb_tbl = adaptive_cb_gain85;

    int ccr_buf[PITCH_ORDER * SUBFRAMES << 2];

    int pitch_lag = p->pitch_lag[index >> 1];
    int acb_lag   = 1;
    int acb_gain  = 0;
    int odd_frame = index & 1;
    int iter      = 3 + odd_frame;
    int count     = 0;
    int tbl_size  = 85;

    int i, j, k, l, max;
    int64_t temp;

    if (!odd_frame) {
        if (pitch_lag == PITCH_MIN)
            pitch_lag++;
        else
            pitch_lag = FFMIN(pitch_lag, PITCH_MAX - 5);
    }

    for (i = 0; i < iter; i++) {
        get_residual(residual, p->prev_excitation, pitch_lag + i - 1);

        for (j = 0; j < SUBFRAME_LEN; j++) {
            temp = 0;
            for (k = 0; k <= j; k++)
                temp += residual[PITCH_ORDER - 1 + k] * impulse_resp[j - k];
            flt_buf[PITCH_ORDER - 1][j] = av_clipl_int32((temp << 1) +
                                                         (1 << 15)) >> 16;
        }

        for (j = PITCH_ORDER - 2; j >= 0; j--) {
            flt_buf[j][0] = ((residual[j] << 13) + (1 << 14)) >> 15;
            for (k = 1; k < SUBFRAME_LEN; k++) {
                temp = (flt_buf[j + 1][k - 1] << 15) +
                       residual[j] * impulse_resp[k];
                flt_buf[j][k] = av_clipl_int32((temp << 1) + (1 << 15)) >> 16;
            }
        }

        /* Compute crosscorrelation with the signal */
        for (j = 0; j < PITCH_ORDER; j++) {
            temp = ff_dot_product(buf, flt_buf[j], SUBFRAME_LEN);
            ccr_buf[count++] = av_clipl_int32(temp << 1);
        }

        /* Compute energies */
        for (j = 0; j < PITCH_ORDER; j++) {
            ccr_buf[count++] = dot_product(flt_buf[j], flt_buf[j],
                                           SUBFRAME_LEN);
        }

        for (j = 1; j < PITCH_ORDER; j++) {
            for (k = 0; k < j; k++) {
                temp = ff_dot_product(flt_buf[j], flt_buf[k], SUBFRAME_LEN);
                ccr_buf[count++] = av_clipl_int32(temp<<2);
            }
        }
    }

    /* Normalize and shorten */
    max = 0;
    for (i = 0; i < 20 * iter; i++)
        max = FFMAX(max, FFABS(ccr_buf[i]));

    temp = normalize_bits_int32(max);

    for (i = 0; i < 20 * iter; i++){
        ccr_buf[i] = av_clipl_int32((int64_t)(ccr_buf[i] << temp) +
                                    (1 << 15)) >> 16;
    }

    max = 0;
    for (i = 0; i < iter; i++) {
        /* Select quantization table */
        if (!odd_frame && pitch_lag + i - 1 >= SUBFRAME_LEN - 2 ||
            odd_frame && pitch_lag >= SUBFRAME_LEN - 2) {
            cb_tbl = adaptive_cb_gain170;
            tbl_size = 170;
        }

        for (j = 0, k = 0; j < tbl_size; j++, k += 20) {
            temp = 0;
            for (l = 0; l < 20; l++)
                temp += ccr_buf[20 * i + l] * cb_tbl[k + l];
            temp =  av_clipl_int32(temp);

            if (temp > max) {
                max      = temp;
                acb_gain = j;
                acb_lag  = i;
            }
        }
    }

    if (!odd_frame) {
        pitch_lag += acb_lag - 1;
        acb_lag   =  1;
    }

    p->pitch_lag[index >> 1]      = pitch_lag;
    p->subframe[index].ad_cb_lag  = acb_lag;
    p->subframe[index].ad_cb_gain = acb_gain;
}

/**
 * Subtract the adaptive codebook contribution from the input
 * to obtain the residual.
 *
 * @param buf target vector
 */
static void sub_acb_contrib(const int16_t *residual, const int16_t *impulse_resp,
                            int16_t *buf)
{
    int i, j;
    /* Subtract adaptive CB contribution to obtain the residual */
    for (i = 0; i < SUBFRAME_LEN; i++) {
        int64_t temp = buf[i] << 14;
        for (j = 0; j <= i; j++)
            temp -= residual[j] * impulse_resp[i - j];

        buf[i] = av_clipl_int32((temp << 2) + (1 << 15)) >> 16;
    }
}

/**
 * Quantize the residual signal using the fixed codebook (MP-MLQ).
 *
 * @param optim optimized fixed codebook parameters
 * @param buf   excitation vector
 */
static void get_fcb_param(FCBParam *optim, int16_t *impulse_resp,
                          int16_t *buf, int pulse_cnt, int pitch_lag)
{
    FCBParam param;
    int16_t impulse_r[SUBFRAME_LEN];
    int16_t temp_corr[SUBFRAME_LEN];
    int16_t impulse_corr[SUBFRAME_LEN];

    int ccr1[SUBFRAME_LEN];
    int ccr2[SUBFRAME_LEN];
    int amp, err, max, max_amp_index, min, scale, i, j, k, l;

    int64_t temp;

    /* Update impulse response */
    memcpy(impulse_r, impulse_resp, sizeof(int16_t) * SUBFRAME_LEN);
    param.dirac_train = 0;
    if (pitch_lag < SUBFRAME_LEN - 2) {
        param.dirac_train = 1;
        gen_dirac_train(impulse_r, pitch_lag);
    }

    for (i = 0; i < SUBFRAME_LEN; i++)
        temp_corr[i] = impulse_r[i] >> 1;

    /* Compute impulse response autocorrelation */
    temp = dot_product(temp_corr, temp_corr, SUBFRAME_LEN);

    scale = normalize_bits_int32(temp);
    impulse_corr[0] = av_clipl_int32((temp << scale) + (1 << 15)) >> 16;

    for (i = 1; i < SUBFRAME_LEN; i++) {
        temp = dot_product(temp_corr + i, temp_corr, SUBFRAME_LEN - i);
        impulse_corr[i] = av_clipl_int32((temp << scale) + (1 << 15)) >> 16;
    }

    /* Compute crosscorrelation of impulse response with residual signal */
    scale -= 4;
    for (i = 0; i < SUBFRAME_LEN; i++){
        temp = dot_product(buf + i, impulse_r, SUBFRAME_LEN - i);
        if (scale < 0)
            ccr1[i] = temp >> -scale;
        else
            ccr1[i] = av_clipl_int32(temp << scale);
    }

    /* Search loop */
    for (i = 0; i < GRID_SIZE; i++) {
        /* Maximize the crosscorrelation */
        max = 0;
        for (j = i; j < SUBFRAME_LEN; j += GRID_SIZE) {
            temp = FFABS(ccr1[j]);
            if (temp >= max) {
                max = temp;
                param.pulse_pos[0] = j;
            }
        }

        /* Quantize the gain (max crosscorrelation/impulse_corr[0]) */
        amp = max;
        min = 1 << 30;
        max_amp_index = GAIN_LEVELS - 2;
        for (j = max_amp_index; j >= 2; j--) {
            temp = av_clipl_int32((int64_t)fixed_cb_gain[j] *
                                  impulse_corr[0] << 1);
            temp = FFABS(temp - amp);
            if (temp < min) {
                min = temp;
                max_amp_index = j;
            }
        }

        max_amp_index--;
        /* Select additional gain values */
        for (j = 1; j < 5; j++) {
            for (k = i; k < SUBFRAME_LEN; k += GRID_SIZE) {
                temp_corr[k] = 0;
                ccr2[k]      = ccr1[k];
            }
            param.amp_index = max_amp_index + j - 2;
            amp = fixed_cb_gain[param.amp_index];

            param.pulse_sign[0] = (ccr2[param.pulse_pos[0]] < 0) ? -amp : amp;
            temp_corr[param.pulse_pos[0]] = 1;

            for (k = 1; k < pulse_cnt; k++) {
                max = INT_MIN;
                for (l = i; l < SUBFRAME_LEN; l += GRID_SIZE) {
                    if (temp_corr[l])
                        continue;
                    temp = impulse_corr[FFABS(l - param.pulse_pos[k - 1])];
                    temp = av_clipl_int32((int64_t)temp *
                                          param.pulse_sign[k - 1] << 1);
                    ccr2[l] -= temp;
                    temp = FFABS(ccr2[l]);
                    if (temp > max) {
                        max = temp;
                        param.pulse_pos[k] = l;
                    }
                }

                param.pulse_sign[k] = (ccr2[param.pulse_pos[k]] < 0) ?
                                      -amp : amp;
                temp_corr[param.pulse_pos[k]] = 1;
            }

            /* Create the error vector */
            memset(temp_corr, 0, sizeof(int16_t) * SUBFRAME_LEN);

            for (k = 0; k < pulse_cnt; k++)
                temp_corr[param.pulse_pos[k]] = param.pulse_sign[k];

            for (k = SUBFRAME_LEN - 1; k >= 0; k--) {
                temp = 0;
                for (l = 0; l <= k; l++) {
                    int prod = av_clipl_int32((int64_t)temp_corr[l] *
                                              impulse_r[k - l] << 1);
                    temp     = av_clipl_int32(temp + prod);
                }
                temp_corr[k] = temp << 2 >> 16;
            }

            /* Compute square of error */
            err = 0;
            for (k = 0; k < SUBFRAME_LEN; k++) {
                int64_t prod;
                prod = av_clipl_int32((int64_t)buf[k] * temp_corr[k] << 1);
                err  = av_clipl_int32(err - prod);
                prod = av_clipl_int32((int64_t)temp_corr[k] * temp_corr[k]);
                err  = av_clipl_int32(err + prod);
            }

            /* Minimize */
            if (err < optim->min_err) {
                optim->min_err     = err;
                optim->grid_index  = i;
                optim->amp_index   = param.amp_index;
                optim->dirac_train = param.dirac_train;

                for (k = 0; k < pulse_cnt; k++) {
                    optim->pulse_sign[k] = param.pulse_sign[k];
                    optim->pulse_pos[k]  = param.pulse_pos[k];
                }
            }
        }
    }
}

/**
 * Encode the pulse position and gain of the current subframe.
 *
 * @param optim optimized fixed CB parameters
 * @param buf   excitation vector
 */
static void pack_fcb_param(G723_1_Subframe *subfrm, FCBParam *optim,
                           int16_t *buf, int pulse_cnt)
{
    int i, j;

    j = PULSE_MAX - pulse_cnt;

    subfrm->pulse_sign = 0;
    subfrm->pulse_pos  = 0;

    for (i = 0; i < SUBFRAME_LEN >> 1; i++) {
        int val = buf[optim->grid_index + (i << 1)];
        if (!val) {
            subfrm->pulse_pos += combinatorial_table[j][i];
        } else {
            subfrm->pulse_sign <<= 1;
            if (val < 0) subfrm->pulse_sign++;
            j++;

            if (j == PULSE_MAX) break;
        }
    }
    subfrm->amp_index   = optim->amp_index;
    subfrm->grid_index  = optim->grid_index;
    subfrm->dirac_train = optim->dirac_train;
}

/**
 * Compute the fixed codebook excitation.
 *
 * @param buf          target vector
 * @param impulse_resp impulse response of the combined filter
 */
static void fcb_search(G723_1_Context *p, int16_t *impulse_resp,
                       int16_t *buf, int index)
{
    FCBParam optim;
    int pulse_cnt = pulses[index];
    int i;

    optim.min_err = 1 << 30;
    get_fcb_param(&optim, impulse_resp, buf, pulse_cnt, SUBFRAME_LEN);

    if (p->pitch_lag[index >> 1] < SUBFRAME_LEN - 2) {
        get_fcb_param(&optim, impulse_resp, buf, pulse_cnt,
                      p->pitch_lag[index >> 1]);
    }

    /* Reconstruct the excitation */
    memset(buf, 0, sizeof(int16_t) * SUBFRAME_LEN);
    for (i = 0; i < pulse_cnt; i++)
        buf[optim.pulse_pos[i]] = optim.pulse_sign[i];

    pack_fcb_param(&p->subframe[index], &optim, buf, pulse_cnt);

    if (optim.dirac_train)
        gen_dirac_train(buf, p->pitch_lag[index >> 1]);
}

/**
 * Pack the frame parameters into output bitstream.
 *
 * @param frame output buffer
 * @param size  size of the buffer
 */
static int pack_bitstream(G723_1_Context *p, unsigned char *frame, int size)
{
    PutBitContext pb;
    int info_bits, i, temp;

    init_put_bits(&pb, frame, size);

    if (p->cur_rate == RATE_6300) {
        info_bits = 0;
        put_bits(&pb, 2, info_bits);
    }else
        av_assert0(0);

    put_bits(&pb, 8, p->lsp_index[2]);
    put_bits(&pb, 8, p->lsp_index[1]);
    put_bits(&pb, 8, p->lsp_index[0]);

    put_bits(&pb, 7, p->pitch_lag[0] - PITCH_MIN);
    put_bits(&pb, 2, p->subframe[1].ad_cb_lag);
    put_bits(&pb, 7, p->pitch_lag[1] - PITCH_MIN);
    put_bits(&pb, 2, p->subframe[3].ad_cb_lag);

    /* Write 12 bit combined gain */
    for (i = 0; i < SUBFRAMES; i++) {
        temp = p->subframe[i].ad_cb_gain * GAIN_LEVELS +
               p->subframe[i].amp_index;
        if (p->cur_rate ==  RATE_6300)
            temp += p->subframe[i].dirac_train << 11;
        put_bits(&pb, 12, temp);
    }

    put_bits(&pb, 1, p->subframe[0].grid_index);
    put_bits(&pb, 1, p->subframe[1].grid_index);
    put_bits(&pb, 1, p->subframe[2].grid_index);
    put_bits(&pb, 1, p->subframe[3].grid_index);

    if (p->cur_rate == RATE_6300) {
        skip_put_bits(&pb, 1); /* reserved bit */

        /* Write 13 bit combined position index */
        temp = (p->subframe[0].pulse_pos >> 16) * 810 +
               (p->subframe[1].pulse_pos >> 14) *  90 +
               (p->subframe[2].pulse_pos >> 16) *   9 +
               (p->subframe[3].pulse_pos >> 14);
        put_bits(&pb, 13, temp);

        put_bits(&pb, 16, p->subframe[0].pulse_pos & 0xffff);
        put_bits(&pb, 14, p->subframe[1].pulse_pos & 0x3fff);
        put_bits(&pb, 16, p->subframe[2].pulse_pos & 0xffff);
        put_bits(&pb, 14, p->subframe[3].pulse_pos & 0x3fff);

        put_bits(&pb, 6, p->subframe[0].pulse_sign);
        put_bits(&pb, 5, p->subframe[1].pulse_sign);
        put_bits(&pb, 6, p->subframe[2].pulse_sign);
        put_bits(&pb, 5, p->subframe[3].pulse_sign);
    }

    flush_put_bits(&pb);
    return frame_size[info_bits];
}

static int g723_1_encode_frame(AVCodecContext *avctx, AVPacket *avpkt,
                            const AVFrame *frame, int *got_packet_ptr)
{
    G723_1_Context *p = avctx->priv_data;
    int16_t unq_lpc[LPC_ORDER * SUBFRAMES];
    int16_t qnt_lpc[LPC_ORDER * SUBFRAMES];
    int16_t cur_lsp[LPC_ORDER];
    int16_t weighted_lpc[LPC_ORDER * SUBFRAMES << 1];
    int16_t vector[FRAME_LEN + PITCH_MAX];
    int offset, ret;
    int16_t *in_orig = av_memdup(frame->data[0], frame->nb_samples * sizeof(int16_t));
    int16_t *in = in_orig;

    HFParam hf[4];
    int i, j;

    if (!in)
        return AVERROR(ENOMEM);

    highpass_filter(in, &p->hpf_fir_mem, &p->hpf_iir_mem);

    memcpy(vector, p->prev_data, HALF_FRAME_LEN * sizeof(int16_t));
    memcpy(vector + HALF_FRAME_LEN, in, FRAME_LEN * sizeof(int16_t));

    comp_lpc_coeff(vector, unq_lpc);
    lpc2lsp(&unq_lpc[LPC_ORDER * 3], p->prev_lsp, cur_lsp);
    lsp_quantize(p->lsp_index, cur_lsp, p->prev_lsp);

    /* Update memory */
    memcpy(vector + LPC_ORDER, p->prev_data + SUBFRAME_LEN,
           sizeof(int16_t) * SUBFRAME_LEN);
    memcpy(vector + LPC_ORDER + SUBFRAME_LEN, in,
           sizeof(int16_t) * (HALF_FRAME_LEN + SUBFRAME_LEN));
    memcpy(p->prev_data, in + HALF_FRAME_LEN,
           sizeof(int16_t) * HALF_FRAME_LEN);
    memcpy(in, vector + LPC_ORDER, sizeof(int16_t) * FRAME_LEN);

    perceptual_filter(p, weighted_lpc, unq_lpc, vector);

    memcpy(in, vector + LPC_ORDER, sizeof(int16_t) * FRAME_LEN);
    memcpy(vector, p->prev_weight_sig, sizeof(int16_t) * PITCH_MAX);
    memcpy(vector + PITCH_MAX, in, sizeof(int16_t) * FRAME_LEN);

    scale_vector(vector, vector, FRAME_LEN + PITCH_MAX);

    p->pitch_lag[0] = estimate_pitch(vector, PITCH_MAX);
    p->pitch_lag[1] = estimate_pitch(vector, PITCH_MAX + HALF_FRAME_LEN);

    for (i = PITCH_MAX, j = 0; j < SUBFRAMES; i += SUBFRAME_LEN, j++)
        comp_harmonic_coeff(vector + i, p->pitch_lag[j >> 1], hf + j);

    memcpy(vector, p->prev_weight_sig, sizeof(int16_t) * PITCH_MAX);
    memcpy(vector + PITCH_MAX, in, sizeof(int16_t) * FRAME_LEN);
    memcpy(p->prev_weight_sig, vector + FRAME_LEN, sizeof(int16_t) * PITCH_MAX);

    for (i = 0, j = 0; j < SUBFRAMES; i += SUBFRAME_LEN, j++)
        harmonic_filter(hf + j, vector + PITCH_MAX + i, in + i);

    inverse_quant(cur_lsp, p->prev_lsp, p->lsp_index, 0);
    lsp_interpolate(qnt_lpc, cur_lsp, p->prev_lsp);

    memcpy(p->prev_lsp, cur_lsp, sizeof(int16_t) * LPC_ORDER);

    offset = 0;
    for (i = 0; i < SUBFRAMES; i++) {
        int16_t impulse_resp[SUBFRAME_LEN];
        int16_t residual[SUBFRAME_LEN + PITCH_ORDER - 1];
        int16_t flt_in[SUBFRAME_LEN];
        int16_t zero[LPC_ORDER], fir[LPC_ORDER], iir[LPC_ORDER];

        /**
         * Compute the combined impulse response of the synthesis filter,
         * formant perceptual weighting filter and harmonic noise shaping filter
         */
        memset(zero, 0, sizeof(int16_t) * LPC_ORDER);
        memset(vector, 0, sizeof(int16_t) * PITCH_MAX);
        memset(flt_in, 0, sizeof(int16_t) * SUBFRAME_LEN);

        flt_in[0] = 1 << 13; /* Unit impulse */
        synth_percept_filter(qnt_lpc + offset, weighted_lpc + (offset << 1),
                             zero, zero, flt_in, vector + PITCH_MAX, 1);
        harmonic_filter(hf + i, vector + PITCH_MAX, impulse_resp);

         /* Compute the combined zero input response */
        flt_in[0] = 0;
        memcpy(fir, p->perf_fir_mem, sizeof(int16_t) * LPC_ORDER);
        memcpy(iir, p->perf_iir_mem, sizeof(int16_t) * LPC_ORDER);

        synth_percept_filter(qnt_lpc + offset, weighted_lpc + (offset << 1),
                             fir, iir, flt_in, vector + PITCH_MAX, 0);
        memcpy(vector, p->harmonic_mem, sizeof(int16_t) * PITCH_MAX);
        harmonic_noise_sub(hf + i, vector + PITCH_MAX, in);

        acb_search(p, residual, impulse_resp, in, i);
        gen_acb_excitation(residual, p->prev_excitation,p->pitch_lag[i >> 1],
                           &p->subframe[i], p->cur_rate);
        sub_acb_contrib(residual, impulse_resp, in);

        fcb_search(p, impulse_resp, in, i);

        /* Reconstruct the excitation */
        gen_acb_excitation(impulse_resp, p->prev_excitation, p->pitch_lag[i >> 1],
                           &p->subframe[i], RATE_6300);

        memmove(p->prev_excitation, p->prev_excitation + SUBFRAME_LEN,
               sizeof(int16_t) * (PITCH_MAX - SUBFRAME_LEN));
        for (j = 0; j < SUBFRAME_LEN; j++)
            in[j] = av_clip_int16((in[j] << 1) + impulse_resp[j]);
        memcpy(p->prev_excitation + PITCH_MAX - SUBFRAME_LEN, in,
               sizeof(int16_t) * SUBFRAME_LEN);

        /* Update filter memories */
        synth_percept_filter(qnt_lpc + offset, weighted_lpc + (offset << 1),
                             p->perf_fir_mem, p->perf_iir_mem,
                             in, vector + PITCH_MAX, 0);
        memmove(p->harmonic_mem, p->harmonic_mem + SUBFRAME_LEN,
                sizeof(int16_t) * (PITCH_MAX - SUBFRAME_LEN));
        memcpy(p->harmonic_mem + PITCH_MAX - SUBFRAME_LEN, vector + PITCH_MAX,
               sizeof(int16_t) * SUBFRAME_LEN);

        in += SUBFRAME_LEN;
        offset += LPC_ORDER;
    }

    av_freep(&in_orig); in = NULL;

    if ((ret = ff_alloc_packet2(avctx, avpkt, 24, 0)) < 0)
        return ret;

    *got_packet_ptr = 1;
    avpkt->size = pack_bitstream(p, avpkt->data, avpkt->size);
    return 0;
}

AVCodec ff_g723_1_encoder = {
    .name           = "g723_1",
    .long_name      = NULL_IF_CONFIG_SMALL("G.723.1"),
    .type           = AVMEDIA_TYPE_AUDIO,
    .id             = AV_CODEC_ID_G723_1,
    .priv_data_size = sizeof(G723_1_Context),
    .init           = g723_1_encode_init,
    .encode2        = g723_1_encode_frame,
    .sample_fmts    = (const enum AVSampleFormat[]){AV_SAMPLE_FMT_S16,
                                                    AV_SAMPLE_FMT_NONE},
};
#endif<|MERGE_RESOLUTION|>--- conflicted
+++ resolved
@@ -39,52 +39,6 @@
 
 #define CNG_RANDOM_SEED 12345
 
-<<<<<<< HEAD
-typedef struct g723_1_context {
-    AVClass *class;
-
-    G723_1_Subframe subframe[4];
-    enum FrameType cur_frame_type;
-    enum FrameType past_frame_type;
-    enum Rate cur_rate;
-    uint8_t lsp_index[LSP_BANDS];
-    int pitch_lag[2];
-    int erased_frames;
-
-    int16_t prev_lsp[LPC_ORDER];
-    int16_t sid_lsp[LPC_ORDER];
-    int16_t prev_excitation[PITCH_MAX];
-    int16_t excitation[PITCH_MAX + FRAME_LEN + 4];
-    int16_t synth_mem[LPC_ORDER];
-    int16_t fir_mem[LPC_ORDER];
-    int     iir_mem[LPC_ORDER];
-
-    int random_seed;
-    int cng_random_seed;
-    int interp_index;
-    int interp_gain;
-    int sid_gain;
-    int cur_gain;
-    int reflection_coef;
-    int pf_gain;                 ///< formant postfilter
-                                 ///< gain scaling unit memory
-    int postfilter;
-
-    int16_t audio[FRAME_LEN + LPC_ORDER + PITCH_MAX + 4];
-    int16_t prev_data[HALF_FRAME_LEN];
-    int16_t prev_weight_sig[PITCH_MAX];
-
-
-    int16_t hpf_fir_mem;                   ///< highpass filter fir
-    int     hpf_iir_mem;                   ///< and iir memories
-    int16_t perf_fir_mem[LPC_ORDER];       ///< perceptual filter fir
-    int16_t perf_iir_mem[LPC_ORDER];       ///< and iir memories
-
-    int16_t harmonic_mem[PITCH_MAX];
-} G723_1_Context;
-
-=======
->>>>>>> 165cc6fb
 static av_cold int g723_1_decode_init(AVCodecContext *avctx)
 {
     G723_1_Context *p = avctx->priv_data;
@@ -232,121 +186,8 @@
     return (ff_sqrt(val << 1) >> 1) & (~1);
 }
 
-/**
-<<<<<<< HEAD
- * Calculate the number of left-shifts required for normalizing the input.
- *
- * @param num   input number
- * @param width width of the input, 15 or 31 bits
- */
-static int normalize_bits(int num, int width)
-{
-    return width - av_log2(num) - 1;
-}
-
-#define normalize_bits_int16(num) normalize_bits(num, 15)
-#define normalize_bits_int32(num) normalize_bits(num, 31)
-
-/**
- * Scale vector contents based on the largest of their absolutes.
- */
-static int scale_vector(int16_t *dst, const int16_t *vector, int length)
-{
-    int bits, max = 0;
-    int i;
-
-    for (i = 0; i < length; i++)
-        max |= FFABS(vector[i]);
-
-    bits= 14 - av_log2_16bit(max);
-    bits= FFMAX(bits, 0);
-
-    for (i = 0; i < length; i++)
-        dst[i] = vector[i] << bits >> 3;
-
-    return bits - 3;
-}
-
-/**
- * Perform inverse quantization of LSP frequencies.
- *
- * @param cur_lsp    the current LSP vector
- * @param prev_lsp   the previous LSP vector
- * @param lsp_index  VQ indices
- * @param bad_frame  bad frame flag
- */
-static void inverse_quant(int16_t *cur_lsp, int16_t *prev_lsp,
-                          uint8_t *lsp_index, int bad_frame)
-{
-    int min_dist, pred;
-    int i, j, temp, stable;
-
-    /* Check for frame erasure */
-    if (!bad_frame) {
-        min_dist     = 0x100;
-        pred         = 12288;
-    } else {
-        min_dist     = 0x200;
-        pred         = 23552;
-        lsp_index[0] = lsp_index[1] = lsp_index[2] = 0;
-    }
-
-    /* Get the VQ table entry corresponding to the transmitted index */
-    cur_lsp[0] = lsp_band0[lsp_index[0]][0];
-    cur_lsp[1] = lsp_band0[lsp_index[0]][1];
-    cur_lsp[2] = lsp_band0[lsp_index[0]][2];
-    cur_lsp[3] = lsp_band1[lsp_index[1]][0];
-    cur_lsp[4] = lsp_band1[lsp_index[1]][1];
-    cur_lsp[5] = lsp_band1[lsp_index[1]][2];
-    cur_lsp[6] = lsp_band2[lsp_index[2]][0];
-    cur_lsp[7] = lsp_band2[lsp_index[2]][1];
-    cur_lsp[8] = lsp_band2[lsp_index[2]][2];
-    cur_lsp[9] = lsp_band2[lsp_index[2]][3];
-
-    /* Add predicted vector & DC component to the previously quantized vector */
-    for (i = 0; i < LPC_ORDER; i++) {
-        temp        = ((prev_lsp[i] - dc_lsp[i]) * pred + (1 << 14)) >> 15;
-        cur_lsp[i] += dc_lsp[i] + temp;
-    }
-
-    for (i = 0; i < LPC_ORDER; i++) {
-        cur_lsp[0]             = FFMAX(cur_lsp[0],  0x180);
-        cur_lsp[LPC_ORDER - 1] = FFMIN(cur_lsp[LPC_ORDER - 1], 0x7e00);
-
-        /* Stability check */
-        for (j = 1; j < LPC_ORDER; j++) {
-            temp = min_dist + cur_lsp[j - 1] - cur_lsp[j];
-            if (temp > 0) {
-                temp >>= 1;
-                cur_lsp[j - 1] -= temp;
-                cur_lsp[j]     += temp;
-            }
-        }
-        stable = 1;
-        for (j = 1; j < LPC_ORDER; j++) {
-            temp = cur_lsp[j - 1] + min_dist - cur_lsp[j] - 4;
-            if (temp > 0) {
-                stable = 0;
-                break;
-            }
-        }
-        if (stable)
-            break;
-    }
-    if (!stable)
-        memcpy(cur_lsp, prev_lsp, LPC_ORDER * sizeof(*cur_lsp));
-}
-
-/**
-=======
->>>>>>> 165cc6fb
- * Bitexact implementation of 2ab scaled by 1/2^16.
- *
- * @param a 32 bit multiplicand
- * @param b 16 bit multiplier
- */
-#define MULL2(a, b) \
-        MULL(a,b,15)
+#define normalize_bits_int16(num) ff_g723_1_normalize_bits(num, 15)
+#define normalize_bits_int32(num) ff_g723_1_normalize_bits(num, 31)
 
 /**
  * Generate fixed codebook excitation vector.
@@ -415,61 +256,6 @@
 }
 
 /**
-<<<<<<< HEAD
- * Get delayed contribution from the previous excitation vector.
- */
-static void get_residual(int16_t *residual, int16_t *prev_excitation, int lag)
-{
-    int offset = PITCH_MAX - PITCH_ORDER / 2 - lag;
-    int i;
-
-    residual[0] = prev_excitation[offset];
-    residual[1] = prev_excitation[offset + 1];
-
-    offset += 2;
-    for (i = 2; i < SUBFRAME_LEN + PITCH_ORDER - 1; i++)
-        residual[i] = prev_excitation[offset + (i - 2) % lag];
-}
-
-static int dot_product(const int16_t *a, const int16_t *b, int length)
-{
-    int sum = ff_dot_product(a,b,length);
-    return av_sat_add32(sum, sum);
-}
-
-/**
- * Generate adaptive codebook excitation.
- */
-static void gen_acb_excitation(int16_t *vector, int16_t *prev_excitation,
-                               int pitch_lag, G723_1_Subframe *subfrm,
-                               enum Rate cur_rate)
-{
-    int16_t residual[SUBFRAME_LEN + PITCH_ORDER - 1];
-    const int16_t *cb_ptr;
-    int lag = pitch_lag + subfrm->ad_cb_lag - 1;
-
-    int i;
-    int sum;
-
-    get_residual(residual, prev_excitation, lag);
-
-    /* Select quantization table */
-    if (cur_rate == RATE_6300 && pitch_lag < SUBFRAME_LEN - 2) {
-        cb_ptr = adaptive_cb_gain85;
-    } else
-        cb_ptr = adaptive_cb_gain170;
-
-    /* Calculate adaptive vector */
-    cb_ptr += subfrm->ad_cb_gain * 20;
-    for (i = 0; i < SUBFRAME_LEN; i++) {
-        sum = ff_dot_product(residual + i, cb_ptr, PITCH_ORDER);
-        vector[i] = av_sat_dadd32(1 << 15, av_sat_add32(sum, sum)) >> 16;
-    }
-}
-
-/**
-=======
->>>>>>> 165cc6fb
  * Estimate maximum auto-correlation around pitch lag.
  *
  * @param buf       buffer with offset applied
@@ -720,7 +506,6 @@
  * @param dest     destination vector
  * @param width    width of the output, 16 bits(0) / 32 bits(1)
  */
-<<<<<<< HEAD
 #define iir_filter(fir_coef, iir_coef, src, dest, width)\
 {\
     int m, n;\
@@ -737,22 +522,6 @@
         (dest)[m] = av_clipl_int32(((src)[m] << 16) + (filter << 3) +\
                                    (1 << 15)) >> res_shift;\
     }\
-=======
-static void iir_filter(int16_t *fir_coef, int16_t *iir_coef,
-                       int16_t *src, int *dest)
-{
-    int m, n;
-
-    for (m = 0; m < SUBFRAME_LEN; m++) {
-        int64_t filter = 0;
-        for (n = 1; n <= LPC_ORDER; n++) {
-            filter -= fir_coef[n - 1] * src[m - n] -
-                      iir_coef[n - 1] * (dest[m - n] >> 16);
-        }
-
-        dest[m] = av_clipl_int32((src[m] << 16) + (filter << 3) + (1 << 15));
-    }
->>>>>>> 165cc6fb
 }
 
 /**
@@ -822,12 +591,7 @@
             filter_coef[1][k] = (-lpc[k] * postfilter_tbl[1][k] +
                                  (1 << 14)) >> 15;
         }
-<<<<<<< HEAD
-        iir_filter(filter_coef[0], filter_coef[1], buf + i,
-                   filter_signal + i, 1);
-=======
-        iir_filter(filter_coef[0], filter_coef[1], buf + i, filter_signal + i);
->>>>>>> 165cc6fb
+        iir_filter(filter_coef[0], filter_coef[1], buf + i, filter_signal + i, 1);
         lpc += LPC_ORDER;
     }
 
@@ -1327,7 +1091,7 @@
     int i, scale, temp;
     int16_t vector[LPC_FRAME];
 
-    scale_vector(vector, buf, LPC_FRAME);
+    ff_g723_1_scale_vector(vector, buf, LPC_FRAME);
 
     /* Apply the Hamming window */
     for (i = 0; i < LPC_FRAME; i++)
@@ -1529,8 +1293,8 @@
             temp[j] = (weight[j + (offset)] * lsp_band##num[i][j] +\
                       (1 << 14)) >> 15;\
         }\
-        error =  dot_product(lsp + (offset), temp, size) << 1;\
-        error -= dot_product(lsp_band##num[i], temp, size);\
+        error =  ff_g723_1_dot_product(lsp + (offset), temp, size) << 1;\
+        error -= ff_g723_1_dot_product(lsp_band##num[i], temp, size);\
         if (error > max) {\
             max = error;\
             lsp_index[num] = i;\
@@ -1870,7 +1634,7 @@
     }
 
     for (i = 0; i < iter; i++) {
-        get_residual(residual, p->prev_excitation, pitch_lag + i - 1);
+        ff_g723_1_get_residual(residual, p->prev_excitation, pitch_lag + i - 1);
 
         for (j = 0; j < SUBFRAME_LEN; j++) {
             temp = 0;
@@ -1897,7 +1661,7 @@
 
         /* Compute energies */
         for (j = 0; j < PITCH_ORDER; j++) {
-            ccr_buf[count++] = dot_product(flt_buf[j], flt_buf[j],
+            ccr_buf[count++] = ff_g723_1_dot_product(flt_buf[j], flt_buf[j],
                                            SUBFRAME_LEN);
         }
 
@@ -1999,27 +1763,27 @@
     param.dirac_train = 0;
     if (pitch_lag < SUBFRAME_LEN - 2) {
         param.dirac_train = 1;
-        gen_dirac_train(impulse_r, pitch_lag);
+        ff_g723_1_gen_dirac_train(impulse_r, pitch_lag);
     }
 
     for (i = 0; i < SUBFRAME_LEN; i++)
         temp_corr[i] = impulse_r[i] >> 1;
 
     /* Compute impulse response autocorrelation */
-    temp = dot_product(temp_corr, temp_corr, SUBFRAME_LEN);
+    temp = ff_g723_1_dot_product(temp_corr, temp_corr, SUBFRAME_LEN);
 
     scale = normalize_bits_int32(temp);
     impulse_corr[0] = av_clipl_int32((temp << scale) + (1 << 15)) >> 16;
 
     for (i = 1; i < SUBFRAME_LEN; i++) {
-        temp = dot_product(temp_corr + i, temp_corr, SUBFRAME_LEN - i);
+        temp = ff_g723_1_dot_product(temp_corr + i, temp_corr, SUBFRAME_LEN - i);
         impulse_corr[i] = av_clipl_int32((temp << scale) + (1 << 15)) >> 16;
     }
 
     /* Compute crosscorrelation of impulse response with residual signal */
     scale -= 4;
     for (i = 0; i < SUBFRAME_LEN; i++){
-        temp = dot_product(buf + i, impulse_r, SUBFRAME_LEN - i);
+        temp = ff_g723_1_dot_product(buf + i, impulse_r, SUBFRAME_LEN - i);
         if (scale < 0)
             ccr1[i] = temp >> -scale;
         else
@@ -2190,7 +1954,7 @@
     pack_fcb_param(&p->subframe[index], &optim, buf, pulse_cnt);
 
     if (optim.dirac_train)
-        gen_dirac_train(buf, p->pitch_lag[index >> 1]);
+        ff_g723_1_gen_dirac_train(buf, p->pitch_lag[index >> 1]);
 }
 
 /**
@@ -2303,7 +2067,7 @@
     memcpy(vector, p->prev_weight_sig, sizeof(int16_t) * PITCH_MAX);
     memcpy(vector + PITCH_MAX, in, sizeof(int16_t) * FRAME_LEN);
 
-    scale_vector(vector, vector, FRAME_LEN + PITCH_MAX);
+    ff_g723_1_scale_vector(vector, vector, FRAME_LEN + PITCH_MAX);
 
     p->pitch_lag[0] = estimate_pitch(vector, PITCH_MAX);
     p->pitch_lag[1] = estimate_pitch(vector, PITCH_MAX + HALF_FRAME_LEN);
@@ -2318,8 +2082,8 @@
     for (i = 0, j = 0; j < SUBFRAMES; i += SUBFRAME_LEN, j++)
         harmonic_filter(hf + j, vector + PITCH_MAX + i, in + i);
 
-    inverse_quant(cur_lsp, p->prev_lsp, p->lsp_index, 0);
-    lsp_interpolate(qnt_lpc, cur_lsp, p->prev_lsp);
+    ff_g723_1_inverse_quant(cur_lsp, p->prev_lsp, p->lsp_index, 0);
+    ff_g723_1_lsp_interpolate(qnt_lpc, cur_lsp, p->prev_lsp);
 
     memcpy(p->prev_lsp, cur_lsp, sizeof(int16_t) * LPC_ORDER);
 
@@ -2354,14 +2118,14 @@
         harmonic_noise_sub(hf + i, vector + PITCH_MAX, in);
 
         acb_search(p, residual, impulse_resp, in, i);
-        gen_acb_excitation(residual, p->prev_excitation,p->pitch_lag[i >> 1],
+        ff_g723_1_gen_acb_excitation(residual, p->prev_excitation,p->pitch_lag[i >> 1],
                            &p->subframe[i], p->cur_rate);
         sub_acb_contrib(residual, impulse_resp, in);
 
         fcb_search(p, impulse_resp, in, i);
 
         /* Reconstruct the excitation */
-        gen_acb_excitation(impulse_resp, p->prev_excitation, p->pitch_lag[i >> 1],
+        ff_g723_1_gen_acb_excitation(impulse_resp, p->prev_excitation, p->pitch_lag[i >> 1],
                            &p->subframe[i], RATE_6300);
 
         memmove(p->prev_excitation, p->prev_excitation + SUBFRAME_LEN,
