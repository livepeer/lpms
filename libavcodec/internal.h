/*
 * This file is part of FFmpeg.
 *
 * FFmpeg is free software; you can redistribute it and/or
 * modify it under the terms of the GNU Lesser General Public
 * License as published by the Free Software Foundation; either
 * version 2.1 of the License, or (at your option) any later version.
 *
 * FFmpeg is distributed in the hope that it will be useful,
 * but WITHOUT ANY WARRANTY; without even the implied warranty of
 * MERCHANTABILITY or FITNESS FOR A PARTICULAR PURPOSE.  See the GNU
 * Lesser General Public License for more details.
 *
 * You should have received a copy of the GNU Lesser General Public
 * License along with FFmpeg; if not, write to the Free Software
 * Foundation, Inc., 51 Franklin Street, Fifth Floor, Boston, MA 02110-1301 USA
 */

/**
 * @file
 * common internal api header.
 */

#ifndef AVCODEC_INTERNAL_H
#define AVCODEC_INTERNAL_H

#include <stdint.h>
#include "avcodec.h"

struct AVCodecDefault {
    const uint8_t *key;
    const uint8_t *value;
};

/**
 * Determine whether pix_fmt is a hardware accelerated format.
 */
int ff_is_hwaccel_pix_fmt(enum PixelFormat pix_fmt);

/**
 * Return the hardware accelerated codec for codec codec_id and
 * pixel format pix_fmt.
 *
 * @param codec_id the codec to match
 * @param pix_fmt the pixel format to match
 * @return the hardware accelerated codec, or NULL if none was found.
 */
AVHWAccel *ff_find_hwaccel(enum CodecID codec_id, enum PixelFormat pix_fmt);

/**
 * Return the index into tab at which {a,b} match elements {[0],[1]} of tab.
 * If there is no such matching pair then size is returned.
 */
int ff_match_2uint16(const uint16_t (*tab)[2], int size, int a, int b);

unsigned int avpriv_toupper4(unsigned int x);

<<<<<<< HEAD
/**
 * does needed setup of pkt_pts/pos and such for (re)get_buffer();
 */
void ff_init_buffer_info(AVCodecContext *s, AVFrame *pic);
=======
int avpriv_lock_avformat(void);
int avpriv_unlock_avformat(void);
>>>>>>> 18ae3626

#endif /* AVCODEC_INTERNAL_H */<|MERGE_RESOLUTION|>--- conflicted
+++ resolved
@@ -55,14 +55,12 @@
 
 unsigned int avpriv_toupper4(unsigned int x);
 
-<<<<<<< HEAD
 /**
  * does needed setup of pkt_pts/pos and such for (re)get_buffer();
  */
 void ff_init_buffer_info(AVCodecContext *s, AVFrame *pic);
-=======
+
 int avpriv_lock_avformat(void);
 int avpriv_unlock_avformat(void);
->>>>>>> 18ae3626
 
 #endif /* AVCODEC_INTERNAL_H */