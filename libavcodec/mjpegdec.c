--- conflicted
+++ resolved
@@ -321,18 +321,12 @@
         s->first_picture = 0;
     }
 
-<<<<<<< HEAD
     if (s->interlaced && (s->bottom_field == !s->interlace_polarity)) {
         if (s->progressive) {
             av_log_ask_for_sample(s->avctx, "progressively coded interlaced pictures not supported\n");
             return AVERROR_INVALIDDATA;
         }
-        return 0;
-    }
-
-=======
-    if (!(s->interlaced && (s->bottom_field == !s->interlace_polarity))) {
->>>>>>> 1d4a0147
+    } else{
     /* XXX: not complete test ! */
     pix_fmt_id = (s->h_count[0] << 28) | (s->v_count[0] << 24) |
                  (s->h_count[1] << 20) | (s->v_count[1] << 16) |
