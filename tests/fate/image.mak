--- conflicted
+++ resolved
@@ -1,40 +1,12 @@
 FATE_IMAGE += fate-dpx
 fate-dpx: CMD = framecrc -i $(SAMPLES)/dpx/lighthouse_rgb48.dpx
 
-<<<<<<< HEAD
-FATE_IMAGE += fate-fax-g3
-fate-fax-g3: CMD = framecrc -i $(SAMPLES)/CCITT_fax/G31D.TIF
-
-FATE_IMAGE += fate-fax-g3s
-fate-fax-g3s: CMD = framecrc -i $(SAMPLES)/CCITT_fax/G31DS.TIF
-
 FATE_IMAGE += fate-pictor
-=======
-FATE_TESTS += fate-pictor
->>>>>>> a85ce653
 fate-pictor: CMD = framecrc -i $(SAMPLES)/pictor/MFISH.PIC -pix_fmt rgb24
 
 FATE_IMAGE += fate-ptx
 fate-ptx: CMD = framecrc -i $(SAMPLES)/ptx/_113kw_pic.ptx -pix_fmt rgb24
 
-<<<<<<< HEAD
-FATE_IMAGE += fate-sunraster-1bit-raw
-fate-sunraster-1bit-raw: CMD = framecrc -i $(SAMPLES)/sunraster/lena-1bit-raw.sun
-
-FATE_IMAGE += fate-sunraster-1bit-rle
-fate-sunraster-1bit-rle: CMD = framecrc -i $(SAMPLES)/sunraster/lena-1bit-rle.sun
-
-FATE_IMAGE += fate-sunraster-8bit-raw
-fate-sunraster-8bit-raw: CMD = framecrc -i $(SAMPLES)/sunraster/lena-8bit-raw.sun -pix_fmt rgb24
-
-FATE_IMAGE += fate-sunraster-8bit-rle
-fate-sunraster-8bit-rle: CMD = framecrc -i $(SAMPLES)/sunraster/lena-8bit-rle.sun -pix_fmt rgb24
-
-FATE_IMAGE += fate-sunraster-24bit-raw
-fate-sunraster-24bit-raw: CMD = framecrc -i $(SAMPLES)/sunraster/lena-24bit-raw.sun
-
-FATE_IMAGE += fate-sunraster-24bit-rle
-=======
 FATE_SUNRASTER += fate-sunraster-1bit-raw
 fate-sunraster-1bit-raw: CMD = framecrc -i $(SAMPLES)/sunraster/lena-1bit-raw.sun
 
@@ -51,12 +23,9 @@
 fate-sunraster-24bit-raw: CMD = framecrc -i $(SAMPLES)/sunraster/lena-24bit-raw.sun
 
 FATE_SUNRASTER += fate-sunraster-24bit-rle
->>>>>>> a85ce653
 fate-sunraster-24bit-rle: CMD = framecrc -i $(SAMPLES)/sunraster/lena-24bit-rle.sun
-FATE_TESTS += $(FATE_IMAGE)
-fate-image: $(FATE_IMAGE)
 
-FATE_TESTS += $(FATE_SUNRASTER)
+FATE_IMAGE += $(FATE_SUNRASTER)
 fate-sunraster: $(FATE_SUNRASTER)
 
 FATE_TARGA = CBW8       \
@@ -73,7 +42,7 @@
 FATE_TARGA := $(FATE_TARGA:%=fate-targa-conformance-%)  \
               fate-targa-top-to-bottom
 
-FATE_TESTS += $(FATE_TARGA)
+FATE_IMAGE += $(FATE_TARGA)
 fate-targa: $(FATE_TARGA)
 
 fate-targa-conformance-CBW8:  CMD = framecrc -i $(SAMPLES)/targa-conformance/CBW8.TGA
@@ -95,5 +64,8 @@
 FATE_TIFF += fate-tiff-fax-g3s
 fate-tiff-fax-g3s: CMD = framecrc -i $(SAMPLES)/CCITT_fax/G31DS.TIF
 
-FATE_TESTS += $(FATE_TIFF)
-fate-tiff: $(FATE_TIFF)+FATE_IMAGE += $(FATE_TIFF)
+fate-tiff: $(FATE_TIFF)
+
+FATE_TESTS += $(FATE_IMAGE)
+fate-image: $(FATE_IMAGE)
