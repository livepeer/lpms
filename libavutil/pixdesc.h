--- conflicted
+++ resolved
@@ -106,25 +106,13 @@
     uint64_t flags;
 
     /**
-<<<<<<< HEAD
      * Parameters that describe how pixels are packed.
-     * If the format has 2 or 4 components, then alpha is last.
      * If the format has 1 or 2 components, then luma is 0.
      * If the format has 3 or 4 components:
      *   if the RGB flag is set then 0 is red, 1 is green and 2 is blue;
      *   otherwise 0 is luma, 1 is chroma-U and 2 is chroma-V.
-=======
-     * Parameters that describe how pixels are packed. If the format
-     * has chroma components, they must be stored in comp[1] and
-     * comp[2].
-     * If the format is RGB-like, the first component is R, followed
-     * by G and B.
-     *
-     * If the format is YUV-like, the first component is Y, followed
-     * by U and V.
      *
      * If present, the Alpha channel is always the last component.
->>>>>>> 7b02cb29
      */
     AVComponentDescriptor comp[4];
 
