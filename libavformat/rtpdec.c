--- conflicted
+++ resolved
@@ -788,11 +788,7 @@
     int value_size = strlen(p) + 1;
 
     if (!(value = av_malloc(value_size))) {
-<<<<<<< HEAD
-        av_log(stream, AV_LOG_ERROR, "Failed to allocate data for FMTP.\n");
-=======
-        av_log(NULL, AV_LOG_ERROR, "Failed to allocate data for FMTP.");
->>>>>>> c3e15f7b
+        av_log(NULL, AV_LOG_ERROR, "Failed to allocate data for FMTP.\n");
         return AVERROR(ENOMEM);
     }
 
