/*
 * id Quake II CIN File Demuxer
 * Copyright (c) 2003 The ffmpeg Project
 *
 * This file is part of FFmpeg.
 *
 * FFmpeg is free software; you can redistribute it and/or
 * modify it under the terms of the GNU Lesser General Public
 * License as published by the Free Software Foundation; either
 * version 2.1 of the License, or (at your option) any later version.
 *
 * FFmpeg is distributed in the hope that it will be useful,
 * but WITHOUT ANY WARRANTY; without even the implied warranty of
 * MERCHANTABILITY or FITNESS FOR A PARTICULAR PURPOSE.  See the GNU
 * Lesser General Public License for more details.
 *
 * You should have received a copy of the GNU Lesser General Public
 * License along with FFmpeg; if not, write to the Free Software
 * Foundation, Inc., 51 Franklin Street, Fifth Floor, Boston, MA 02110-1301 USA
 */

/**
 * @file
 * id Quake II CIN file demuxer by Mike Melanson (melanson@pcisys.net)
 * For more information about the id CIN format, visit:
 *   http://www.csse.monash.edu.au/~timf/
 *
 * CIN is a somewhat quirky and ill-defined format. Here are some notes
 * for anyone trying to understand the technical details of this format:
 *
 * The format has no definite file signature. This is problematic for a
 * general-purpose media player that wants to automatically detect file
 * types. However, a CIN file does start with 5 32-bit numbers that
 * specify audio and video parameters. This demuxer gets around the lack
 * of file signature by performing sanity checks on those parameters.
 * Probabalistically, this is a reasonable solution since the number of
 * valid combinations of the 5 parameters is a very small subset of the
 * total 160-bit number space.
 *
 * Refer to the function idcin_probe() for the precise A/V parameters
 * that this demuxer allows.
 *
 * Next, each audio and video frame has a duration of 1/14 sec. If the
 * audio sample rate is a multiple of the common frequency 22050 Hz it will
 * divide evenly by 14. However, if the sample rate is 11025 Hz:
 *   11025 (samples/sec) / 14 (frames/sec) = 787.5 (samples/frame)
 * The way the CIN stores audio in this case is by storing 787 sample
 * frames in the first audio frame and 788 sample frames in the second
 * audio frame. Therefore, the total number of bytes in an audio frame
 * is given as:
 *   audio frame #0: 787 * (bytes/sample) * (# channels) bytes in frame
 *   audio frame #1: 788 * (bytes/sample) * (# channels) bytes in frame
 *   audio frame #2: 787 * (bytes/sample) * (# channels) bytes in frame
 *   audio frame #3: 788 * (bytes/sample) * (# channels) bytes in frame
 *
 * Finally, not all id CIN creation tools agree on the resolution of the
 * color palette, apparently. Some creation tools specify red, green, and
 * blue palette components in terms of 6-bit VGA color DAC values which
 * range from 0..63. Other tools specify the RGB components as full 8-bit
 * values that range from 0..255. Since there are no markers in the file to
 * differentiate between the two variants, this demuxer uses the following
 * heuristic:
 *   - load the 768 palette bytes from disk
 *   - assume that they will need to be shifted left by 2 bits to
 *     transform them from 6-bit values to 8-bit values
 *   - scan through all 768 palette bytes
 *     - if any bytes exceed 63, do not shift the bytes at all before
 *       transmitting them to the video decoder
 */

#include "libavutil/audioconvert.h"
#include "libavutil/imgutils.h"
#include "libavutil/intreadwrite.h"
#include "avformat.h"
#include "internal.h"

#define HUFFMAN_TABLE_SIZE (64 * 1024)
#define IDCIN_FPS 14

typedef struct IdcinDemuxContext {
    int video_stream_index;
    int audio_stream_index;
    int audio_chunk_size1;
    int audio_chunk_size2;
    int block_align;

    /* demux state variables */
    int current_audio_chunk;
    int next_chunk_is_video;
    int audio_present;
    int64_t first_pkt_pos;
} IdcinDemuxContext;

static int idcin_probe(AVProbeData *p)
{
    unsigned int number;

    /*
     * This is what you could call a "probabilistic" file check: id CIN
     * files don't have a definite file signature. In lieu of such a marker,
     * perform sanity checks on the 5 32-bit header fields:
     *  width, height: greater than 0, less than or equal to 1024
     * audio sample rate: greater than or equal to 8000, less than or
     *  equal to 48000, or 0 for no audio
     * audio sample width (bytes/sample): 0 for no audio, or 1 or 2
     * audio channels: 0 for no audio, or 1 or 2
     */

    /* check we have enough data to do all checks, otherwise the
       0-padding may cause a wrong recognition */
    if (p->buf_size < 20)
        return 0;

    /* check the video width */
    number = AV_RL32(&p->buf[0]);
    if ((number == 0) || (number > 1024))
       return 0;

    /* check the video height */
    number = AV_RL32(&p->buf[4]);
    if ((number == 0) || (number > 1024))
       return 0;

    /* check the audio sample rate */
    number = AV_RL32(&p->buf[8]);
    if ((number != 0) && ((number < 8000) | (number > 48000)))
        return 0;

    /* check the audio bytes/sample */
    number = AV_RL32(&p->buf[12]);
    if (number > 2)
        return 0;

    /* check the audio channels */
    number = AV_RL32(&p->buf[16]);
    if (number > 2)
        return 0;

    /* return half certainly since this check is a bit sketchy */
    return AVPROBE_SCORE_MAX / 2;
}

static int idcin_read_header(AVFormatContext *s)
{
    AVIOContext *pb = s->pb;
    IdcinDemuxContext *idcin = s->priv_data;
    AVStream *st;
    unsigned int width, height;
    unsigned int sample_rate, bytes_per_sample, channels;
    int ret;

    /* get the 5 header parameters */
    width = avio_rl32(pb);
    height = avio_rl32(pb);
    sample_rate = avio_rl32(pb);
    bytes_per_sample = avio_rl32(pb);
    channels = avio_rl32(pb);

    if (s->pb->eof_reached) {
        av_log(s, AV_LOG_ERROR, "incomplete header\n");
        return s->pb->error ? s->pb->error : AVERROR_EOF;
    }

    if (av_image_check_size(width, height, 0, s) < 0)
        return AVERROR_INVALIDDATA;
    if (sample_rate > 0) {
        if (sample_rate < 14 || sample_rate > INT_MAX) {
            av_log(s, AV_LOG_ERROR, "invalid sample rate: %u\n", sample_rate);
            return AVERROR_INVALIDDATA;
        }
        if (bytes_per_sample < 1 || bytes_per_sample > 2) {
            av_log(s, AV_LOG_ERROR, "invalid bytes per sample: %u\n",
                   bytes_per_sample);
            return AVERROR_INVALIDDATA;
        }
        if (channels < 1 || channels > 2) {
            av_log(s, AV_LOG_ERROR, "invalid channels: %u\n", channels);
            return AVERROR_INVALIDDATA;
        }
        idcin->audio_present = 1;
    } else {
        /* if sample rate is 0, assume no audio */
        idcin->audio_present = 0;
    }

    st = avformat_new_stream(s, NULL);
    if (!st)
        return AVERROR(ENOMEM);
    avpriv_set_pts_info(st, 33, 1, IDCIN_FPS);
    st->start_time = 0;
    idcin->video_stream_index = st->index;
    st->codec->codec_type = AVMEDIA_TYPE_VIDEO;
    st->codec->codec_id = AV_CODEC_ID_IDCIN;
    st->codec->codec_tag = 0;  /* no fourcc */
    st->codec->width = width;
    st->codec->height = height;

    /* load up the Huffman tables into extradata */
    st->codec->extradata_size = HUFFMAN_TABLE_SIZE;
    st->codec->extradata = av_malloc(HUFFMAN_TABLE_SIZE);
    ret = avio_read(pb, st->codec->extradata, HUFFMAN_TABLE_SIZE);
    if (ret < 0) {
        return ret;
    } else if (ret != HUFFMAN_TABLE_SIZE) {
        av_log(s, AV_LOG_ERROR, "incomplete header\n");
        return AVERROR(EIO);
    }

    if (idcin->audio_present) {
        idcin->audio_present = 1;
        st = avformat_new_stream(s, NULL);
        if (!st)
            return AVERROR(ENOMEM);
        avpriv_set_pts_info(st, 63, 1, sample_rate);
        st->start_time = 0;
        idcin->audio_stream_index = st->index;
        st->codec->codec_type = AVMEDIA_TYPE_AUDIO;
        st->codec->codec_tag = 1;
        st->codec->channels = channels;
        st->codec->channel_layout = channels > 1 ? AV_CH_LAYOUT_STEREO :
                                                   AV_CH_LAYOUT_MONO;
        st->codec->sample_rate = sample_rate;
        st->codec->bits_per_coded_sample = bytes_per_sample * 8;
        st->codec->bit_rate = sample_rate * bytes_per_sample * 8 * channels;
        st->codec->block_align = idcin->block_align = bytes_per_sample * channels;
        if (bytes_per_sample == 1)
            st->codec->codec_id = AV_CODEC_ID_PCM_U8;
        else
            st->codec->codec_id = AV_CODEC_ID_PCM_S16LE;

        if (sample_rate % 14 != 0) {
            idcin->audio_chunk_size1 = (sample_rate / 14) *
            bytes_per_sample * channels;
            idcin->audio_chunk_size2 = (sample_rate / 14 + 1) *
                bytes_per_sample * channels;
        } else {
            idcin->audio_chunk_size1 = idcin->audio_chunk_size2 =
                (sample_rate / 14) * bytes_per_sample * channels;
        }
        idcin->current_audio_chunk = 0;
    }

    idcin->next_chunk_is_video = 1;
    idcin->first_pkt_pos = avio_tell(s->pb);

    return 0;
}

static int idcin_read_packet(AVFormatContext *s,
                             AVPacket *pkt)
{
    int ret;
    unsigned int command;
    unsigned int chunk_size;
    IdcinDemuxContext *idcin = s->priv_data;
    AVIOContext *pb = s->pb;
    int i;
    int palette_scale;
    unsigned char r, g, b;
    unsigned char palette_buffer[768];
    uint32_t palette[256];

<<<<<<< HEAD
    if (url_feof(s->pb))
        return AVERROR(EIO);
=======
    if (s->pb->eof_reached)
        return s->pb->error ? s->pb->error : AVERROR_EOF;
>>>>>>> 5d045046

    if (idcin->next_chunk_is_video) {
        command = avio_rl32(pb);
        if (command == 2) {
            return AVERROR(EIO);
        } else if (command == 1) {
            /* trigger a palette change */
            ret = avio_read(pb, palette_buffer, 768);
            if (ret < 0) {
                return ret;
            } else if (ret != 768) {
                av_log(s, AV_LOG_ERROR, "incomplete packet\n");
                return AVERROR(EIO);
            }
            /* scale the palette as necessary */
            palette_scale = 2;
            for (i = 0; i < 768; i++)
                if (palette_buffer[i] > 63) {
                    palette_scale = 0;
                    break;
                }

            for (i = 0; i < 256; i++) {
                r = palette_buffer[i * 3    ] << palette_scale;
                g = palette_buffer[i * 3 + 1] << palette_scale;
                b = palette_buffer[i * 3 + 2] << palette_scale;
                palette[i] = (0xFFU << 24) | (r << 16) | (g << 8) | (b);
                if (palette_scale == 2)
                    palette[i] |= palette[i] >> 6 & 0x30303;
            }
        }

        if (s->pb->eof_reached) {
            av_log(s, AV_LOG_ERROR, "incomplete packet\n");
            return s->pb->error ? s->pb->error : AVERROR_EOF;
        }
        chunk_size = avio_rl32(pb);
        if (chunk_size < 4 || chunk_size > INT_MAX - 4) {
            av_log(s, AV_LOG_ERROR, "invalid chunk size: %u\n", chunk_size);
            return AVERROR_INVALIDDATA;
        }
        /* skip the number of decoded bytes (always equal to width * height) */
        avio_skip(pb, 4);
        if (chunk_size < 4)
            return AVERROR_INVALIDDATA;
        chunk_size -= 4;
        ret= av_get_packet(pb, pkt, chunk_size);
        if (ret < 0)
            return ret;
        else if (ret != chunk_size) {
            av_log(s, AV_LOG_ERROR, "incomplete packet\n");
            return AVERROR(EIO);
        }
        if (command == 1) {
            uint8_t *pal;

            pal = av_packet_new_side_data(pkt, AV_PKT_DATA_PALETTE,
                                          AVPALETTE_SIZE);
            if (!pal)
                return AVERROR(ENOMEM);
            memcpy(pal, palette, AVPALETTE_SIZE);
            pkt->flags |= AV_PKT_FLAG_KEY;
        }
        pkt->stream_index = idcin->video_stream_index;
        pkt->duration     = 1;
    } else {
        /* send out the audio chunk */
        if (idcin->current_audio_chunk)
            chunk_size = idcin->audio_chunk_size2;
        else
            chunk_size = idcin->audio_chunk_size1;
        ret= av_get_packet(pb, pkt, chunk_size);
        if (ret < 0)
            return ret;
        pkt->stream_index = idcin->audio_stream_index;
        pkt->duration     = chunk_size / idcin->block_align;

        idcin->current_audio_chunk ^= 1;
    }

    if (idcin->audio_present)
        idcin->next_chunk_is_video ^= 1;

    return ret;
}

static int idcin_read_seek(AVFormatContext *s, int stream_index,
                           int64_t timestamp, int flags)
{
    IdcinDemuxContext *idcin = s->priv_data;

    if (idcin->first_pkt_pos > 0) {
        int ret = avio_seek(s->pb, idcin->first_pkt_pos, SEEK_SET);
        if (ret < 0)
            return ret;
        ff_update_cur_dts(s, s->streams[idcin->video_stream_index], 0);
        idcin->next_chunk_is_video = 1;
        idcin->current_audio_chunk = 0;
        return 0;
    }
    return -1;
}

AVInputFormat ff_idcin_demuxer = {
    .name           = "idcin",
    .long_name      = NULL_IF_CONFIG_SMALL("id Cinematic"),
    .priv_data_size = sizeof(IdcinDemuxContext),
    .read_probe     = idcin_probe,
    .read_header    = idcin_read_header,
    .read_packet    = idcin_read_packet,
    .read_seek      = idcin_read_seek,
    .flags          = AVFMT_NO_BYTE_SEEK,
};<|MERGE_RESOLUTION|>--- conflicted
+++ resolved
@@ -260,13 +260,8 @@
     unsigned char palette_buffer[768];
     uint32_t palette[256];
 
-<<<<<<< HEAD
     if (url_feof(s->pb))
-        return AVERROR(EIO);
-=======
-    if (s->pb->eof_reached)
         return s->pb->error ? s->pb->error : AVERROR_EOF;
->>>>>>> 5d045046
 
     if (idcin->next_chunk_is_video) {
         command = avio_rl32(pb);
