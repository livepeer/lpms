--- conflicted
+++ resolved
@@ -524,35 +524,6 @@
     return 0;
 }
 
-<<<<<<< HEAD
-=======
-static int ogg_get_headers(AVFormatContext *s)
-{
-    struct ogg *ogg = s->priv_data;
-    int ret, i;
-
-    do{
-        ret = ogg_packet(s, NULL, NULL, NULL, NULL);
-        if (ret < 0)
-            return ret;
-    }while (!ogg->headers);
-
-    for (i = 0; i < ogg->nstreams; i++) {
-        struct ogg_stream *os = ogg->streams + i;
-
-        if (os->codec && os->codec->nb_header &&
-            os->nb_header < os->codec->nb_header) {
-            av_log(s, AV_LOG_ERROR,
-                   "Headers mismatch for stream %d\n", i);
-            return AVERROR_INVALIDDATA;
-        }
-    }
-    av_dlog(s, "found headers\n");
-
-    return 0;
-}
-
->>>>>>> 7751e469
 static int ogg_get_length(AVFormatContext *s)
 {
     struct ogg *ogg = s->priv_data;
