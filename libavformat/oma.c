/*
 * Sony OpenMG (OMA) common data
 *
 * This file is part of FFmpeg.
 *
 * FFmpeg is free software; you can redistribute it and/or
 * modify it under the terms of the GNU Lesser General Public
 * License as published by the Free Software Foundation; either
 * version 2.1 of the License, or (at your option) any later version.
 *
 * FFmpeg is distributed in the hope that it will be useful,
 * but WITHOUT ANY WARRANTY; without even the implied warranty of
 * MERCHANTABILITY or FITNESS FOR A PARTICULAR PURPOSE.  See the GNU
 * Lesser General Public License for more details.
 *
 * You should have received a copy of the GNU Lesser General Public
 * License along with FFmpeg; if not, write to the Free Software
 * Foundation, Inc., 51 Franklin Street, Fifth Floor, Boston, MA 02110-1301 USA
 */

#include "internal.h"
#include "oma.h"
#include "libavcodec/avcodec.h"

const uint16_t ff_oma_srate_tab[6] = { 320, 441, 480, 882, 960, 0 };

const AVCodecTag ff_oma_codec_tags[] = {
    { CODEC_ID_ATRAC3,      OMA_CODECID_ATRAC3  },
    { CODEC_ID_ATRAC3P,     OMA_CODECID_ATRAC3P },
<<<<<<< HEAD
    { CODEC_ID_MP3,         OMA_CODECID_MP3 },
    { CODEC_ID_PCM_S16BE,   OMA_CODECID_LPCM },
};

static const uint64_t leaf_table[] = {
    0xd79e8283acea4620, 0x7a9762f445afd0d8,
    0x354d60a60b8c79f1, 0x584e1cde00b07aee,
    0x1573cd93da7df623, 0x47f98d79620dd535
};

typedef struct OMAContext {
    uint64_t content_start;
    int encrypted;
    uint16_t k_size;
    uint16_t e_size;
    uint16_t i_size;
    uint16_t s_size;
    uint32_t rid;
    uint8_t r_val[24];
    uint8_t n_val[24];
    uint8_t m_val[8];
    uint8_t s_val[8];
    uint8_t sm_val[8];
    uint8_t e_val[8];
    uint8_t iv[8];
    struct AVDES av_des;
} OMAContext;

static void hex_log(AVFormatContext *s, int level, const char *name, const uint8_t *value, int len)
{
    char buf[33];
    len = FFMIN(len, 16);
    if (av_log_get_level() < level)
        return;
    ff_data_to_hex(buf, value, len, 1);
    buf[len<<1] = '\0';
    av_log(s, level, "%s: %s\n", name, buf);
}

static int kset(AVFormatContext *s, const uint8_t *r_val, const uint8_t *n_val, int len)
{
    OMAContext *oc = s->priv_data;

    if (!r_val && !n_val)
        return -1;

    len = FFMIN(len, 16);

    /* use first 64 bits in the third round again */
    if (r_val) {
        if (r_val != oc->r_val) {
            memset(oc->r_val, 0, 24);
            memcpy(oc->r_val, r_val, len);
        }
        memcpy(&oc->r_val[16], r_val, 8);
    }
    if (n_val) {
        if (n_val != oc->n_val) {
            memset(oc->n_val, 0, 24);
            memcpy(oc->n_val, n_val, len);
        }
        memcpy(&oc->n_val[16], n_val, 8);
    }

    return 0;
}

static int rprobe(AVFormatContext *s, uint8_t *enc_header, const uint8_t *r_val)
{
    OMAContext *oc = s->priv_data;
    unsigned int pos;
    struct AVDES av_des;

    if (!enc_header || !r_val)
        return -1;

    /* m_val */
    av_des_init(&av_des, r_val, 192, 1);
    av_des_crypt(&av_des, oc->m_val, &enc_header[48], 1, NULL, 1);

    /* s_val */
    av_des_init(&av_des, oc->m_val, 64, 0);
    av_des_crypt(&av_des, oc->s_val, NULL, 1, NULL, 0);

    /* sm_val */
    pos = OMA_ENC_HEADER_SIZE + oc->k_size + oc->e_size;
    av_des_init(&av_des, oc->s_val, 64, 0);
    av_des_mac(&av_des, oc->sm_val, &enc_header[pos], (oc->i_size >> 3));

    pos += oc->i_size;

    return memcmp(&enc_header[pos], oc->sm_val, 8) ? -1 : 0;
}

static int nprobe(AVFormatContext *s, uint8_t *enc_header, int size, const uint8_t *n_val)
{
    OMAContext *oc = s->priv_data;
    uint32_t pos, taglen, datalen;
    struct AVDES av_des;

    if (!enc_header || !n_val)
        return -1;

    pos = OMA_ENC_HEADER_SIZE + oc->k_size;
    if (!memcmp(&enc_header[pos], "EKB ", 4))
        pos += 32;

    if (AV_RB32(&enc_header[pos]) != oc->rid)
        av_log(s, AV_LOG_DEBUG, "Mismatching RID\n");

    taglen = AV_RB32(&enc_header[pos+32]);
    datalen = AV_RB32(&enc_header[pos+36]) >> 4;

    if(taglen + (((uint64_t)datalen)<<4) + 44 > size)
        return -1;

    pos += 44 + taglen;

    av_des_init(&av_des, n_val, 192, 1);
    while (datalen-- > 0) {
        av_des_crypt(&av_des, oc->r_val, &enc_header[pos], 2, NULL, 1);
        kset(s, oc->r_val, NULL, 16);
        if (!rprobe(s, enc_header, oc->r_val))
            return 0;
        pos += 16;
    }

    return -1;
}

static int decrypt_init(AVFormatContext *s, ID3v2ExtraMeta *em, uint8_t *header)
{
    OMAContext *oc = s->priv_data;
    ID3v2ExtraMetaGEOB *geob = NULL;
    uint8_t *gdata;

    oc->encrypted = 1;
    av_log(s, AV_LOG_INFO, "File is encrypted\n");

    /* find GEOB metadata */
    while (em) {
        if (!strcmp(em->tag, "GEOB") &&
            (geob = em->data) &&
            (!strcmp(geob->description, "OMG_LSI") ||
             !strcmp(geob->description, "OMG_BKLSI"))) {
            break;
        }
        em = em->next;
    }
    if (!em) {
        av_log(s, AV_LOG_ERROR, "No encryption header found\n");
        return -1;
    }

    if (geob->datasize < 64) {
        av_log(s, AV_LOG_ERROR, "Invalid GEOB data size: %u\n", geob->datasize);
        return -1;
    }

    gdata = geob->data;

    if (AV_RB16(gdata) != 1)
        av_log(s, AV_LOG_WARNING, "Unknown version in encryption header\n");

    oc->k_size = AV_RB16(&gdata[2]);
    oc->e_size = AV_RB16(&gdata[4]);
    oc->i_size = AV_RB16(&gdata[6]);
    oc->s_size = AV_RB16(&gdata[8]);

    if (memcmp(&gdata[OMA_ENC_HEADER_SIZE], "KEYRING     ", 12)) {
        av_log(s, AV_LOG_ERROR, "Invalid encryption header\n");
        return -1;
    }
    oc->rid = AV_RB32(&gdata[OMA_ENC_HEADER_SIZE + 28]);
    av_log(s, AV_LOG_DEBUG, "RID: %.8x\n", oc->rid);

    memcpy(oc->iv, &header[0x58], 8);
    hex_log(s, AV_LOG_DEBUG, "IV", oc->iv, 8);

    hex_log(s, AV_LOG_DEBUG, "CBC-MAC", &gdata[OMA_ENC_HEADER_SIZE+oc->k_size+oc->e_size+oc->i_size], 8);

    if (s->keylen > 0) {
        kset(s, s->key, s->key, s->keylen);
    }
    if (!memcmp(oc->r_val, (const uint8_t[8]){0}, 8) ||
        rprobe(s, gdata, oc->r_val) < 0 &&
        nprobe(s, gdata, geob->datasize, oc->n_val) < 0) {
        int i;
        for (i = 0; i < sizeof(leaf_table); i += 2) {
            uint8_t buf[16];
            AV_WL64(buf, leaf_table[i]);
            AV_WL64(&buf[8], leaf_table[i+1]);
            kset(s, buf, buf, 16);
            if (!rprobe(s, gdata, oc->r_val) || !nprobe(s, gdata, geob->datasize, oc->n_val))
                break;
        }
        if (i >= sizeof(leaf_table)) {
            av_log(s, AV_LOG_ERROR, "Invalid key\n");
            return -1;
        }
    }

    /* e_val */
    av_des_init(&oc->av_des, oc->m_val, 64, 0);
    av_des_crypt(&oc->av_des, oc->e_val, &gdata[OMA_ENC_HEADER_SIZE + 40], 1, NULL, 0);
    hex_log(s, AV_LOG_DEBUG, "EK", oc->e_val, 8);

    /* init e_val */
    av_des_init(&oc->av_des, oc->e_val, 64, 1);

    return 0;
}

static int oma_read_header(AVFormatContext *s,
                           AVFormatParameters *ap)
{
    static const uint16_t srate_tab[6] = {320,441,480,882,960,0};
    int     ret, framesize, jsflag, samplerate;
    uint32_t codec_params;
    int16_t eid;
    uint8_t buf[EA3_HEADER_SIZE];
    uint8_t *edata;
    AVStream *st;
    ID3v2ExtraMeta *extra_meta = NULL;
    OMAContext *oc = s->priv_data;

    ff_id3v2_read_all(s, ID3v2_EA3_MAGIC, &extra_meta);
    ret = avio_read(s->pb, buf, EA3_HEADER_SIZE);
    if (ret < EA3_HEADER_SIZE)
        return -1;

    if (memcmp(buf, ((const uint8_t[]){'E', 'A', '3'}),3) || buf[4] != 0 || buf[5] != EA3_HEADER_SIZE) {
        av_log(s, AV_LOG_ERROR, "Couldn't find the EA3 header !\n");
        return -1;
    }

    oc->content_start = avio_tell(s->pb);

    /* encrypted file */
    eid = AV_RB16(&buf[6]);
    if (eid != -1 && eid != -128 && decrypt_init(s, extra_meta, buf) < 0) {
        ff_id3v2_free_extra_meta(&extra_meta);
        return -1;
    }

    ff_id3v2_free_extra_meta(&extra_meta);

    codec_params = AV_RB24(&buf[33]);

    st = avformat_new_stream(s, NULL);
    if (!st)
        return AVERROR(ENOMEM);

    st->start_time = 0;
    st->codec->codec_type  = AVMEDIA_TYPE_AUDIO;
    st->codec->codec_tag   = buf[32];
    st->codec->codec_id    = ff_codec_get_id(codec_oma_tags, st->codec->codec_tag);

    switch (buf[32]) {
        case OMA_CODECID_ATRAC3:
            samplerate = srate_tab[(codec_params >> 13) & 7]*100;
            if (samplerate != 44100)
                av_log_ask_for_sample(s, "Unsupported sample rate: %d\n",
                                      samplerate);

            framesize = (codec_params & 0x3FF) * 8;
            jsflag = (codec_params >> 17) & 1; /* get stereo coding mode, 1 for joint-stereo */
            st->codec->channels    = 2;
            st->codec->sample_rate = samplerate;
            st->codec->bit_rate    = st->codec->sample_rate * framesize * 8 / 1024;

            /* fake the atrac3 extradata (wav format, makes stream copy to wav work) */
            st->codec->extradata_size = 14;
            edata = av_mallocz(14 + FF_INPUT_BUFFER_PADDING_SIZE);
            if (!edata)
                return AVERROR(ENOMEM);

            st->codec->extradata = edata;
            AV_WL16(&edata[0],  1);             // always 1
            AV_WL32(&edata[2],  samplerate);    // samples rate
            AV_WL16(&edata[6],  jsflag);        // coding mode
            AV_WL16(&edata[8],  jsflag);        // coding mode
            AV_WL16(&edata[10], 1);             // always 1
            // AV_WL16(&edata[12], 0);          // always 0

            avpriv_set_pts_info(st, 64, 1, st->codec->sample_rate);
            break;
        case OMA_CODECID_ATRAC3P:
            st->codec->channels = (codec_params >> 10) & 7;
            framesize = ((codec_params & 0x3FF) * 8) + 8;
            st->codec->sample_rate = srate_tab[(codec_params >> 13) & 7]*100;
            st->codec->bit_rate    = st->codec->sample_rate * framesize * 8 / 1024;
            avpriv_set_pts_info(st, 64, 1, st->codec->sample_rate);
            av_log(s, AV_LOG_ERROR, "Unsupported codec ATRAC3+!\n");
            break;
        case OMA_CODECID_MP3:
            st->need_parsing = AVSTREAM_PARSE_FULL;
            framesize = 1024;
            break;
        case OMA_CODECID_LPCM:
            /* PCM 44.1 kHz 16 bit stereo big-endian */
            st->codec->channels = 2;
            st->codec->sample_rate = 44100;
            framesize = 1024;
            /* bit rate = sample rate x PCM block align (= 4) x 8 */
            st->codec->bit_rate = st->codec->sample_rate * 32;
            st->codec->bits_per_coded_sample = av_get_bits_per_sample(st->codec->codec_id);
            avpriv_set_pts_info(st, 64, 1, st->codec->sample_rate);
            break;
        default:
            av_log(s, AV_LOG_ERROR, "Unsupported codec %d!\n",buf[32]);
            return -1;
    }

    st->codec->block_align = framesize;

    return 0;
}


static int oma_read_packet(AVFormatContext *s, AVPacket *pkt)
{
    OMAContext *oc = s->priv_data;
    int packet_size = s->streams[0]->codec->block_align;
    int ret = av_get_packet(s->pb, pkt, packet_size);

    if (ret <= 0)
        return AVERROR(EIO);

    pkt->stream_index = 0;

    if (oc->encrypted) {
        /* previous unencrypted block saved in IV for the next packet (CBC mode) */
        av_des_crypt(&oc->av_des, pkt->data, pkt->data, (packet_size >> 3), oc->iv, 1);
    }

    return ret;
}

static int oma_read_probe(AVProbeData *p)
{
    const uint8_t *buf;
    unsigned tag_len = 0;

    buf = p->buf;

    if (p->buf_size < ID3v2_HEADER_SIZE ||
        !ff_id3v2_match(buf, ID3v2_EA3_MAGIC) ||
        buf[3] != 3 || // version must be 3
        buf[4]) // flags byte zero
        return 0;

    tag_len = ff_id3v2_tag_len(buf);

    /* This check cannot overflow as tag_len has at most 28 bits */
    if (p->buf_size < tag_len + 5)
        /* EA3 header comes late, might be outside of the probe buffer */
        return AVPROBE_SCORE_MAX / 2;

    buf += tag_len;

    if (!memcmp(buf, "EA3", 3) && !buf[4] && buf[5] == EA3_HEADER_SIZE)
        return AVPROBE_SCORE_MAX;
    else
        return 0;
}

static int oma_read_seek(struct AVFormatContext *s, int stream_index, int64_t timestamp, int flags)
{
    OMAContext *oc = s->priv_data;

    pcm_read_seek(s, stream_index, timestamp, flags);

    if (oc->encrypted) {
        /* readjust IV for CBC */
        int64_t pos = avio_tell(s->pb);
        if (pos < oc->content_start)
            memset(oc->iv, 0, 8);
        else {
            if (avio_seek(s->pb, -8, SEEK_CUR) < 0 || avio_read(s->pb, oc->iv, 8) < 8) {
                memset(oc->iv, 0, 8);
                return -1;
            }
        }
    }

    return 0;
}

AVInputFormat ff_oma_demuxer = {
    .name           = "oma",
    .long_name      = NULL_IF_CONFIG_SMALL("Sony OpenMG audio"),
    .priv_data_size = sizeof(OMAContext),
    .read_probe     = oma_read_probe,
    .read_header    = oma_read_header,
    .read_packet    = oma_read_packet,
    .read_seek      = oma_read_seek,
    .flags          = AVFMT_GENERIC_INDEX,
    .extensions     = "oma,omg,aa3",
    .codec_tag      = (const AVCodecTag* const []){codec_oma_tags, 0},
};
=======
    { CODEC_ID_MP3,         OMA_CODECID_MP3     },
    { CODEC_ID_PCM_S16BE,   OMA_CODECID_LPCM    },
    { 0 },
};
>>>>>>> 2a216ca2
<|MERGE_RESOLUTION|>--- conflicted
+++ resolved
@@ -27,411 +27,7 @@
 const AVCodecTag ff_oma_codec_tags[] = {
     { CODEC_ID_ATRAC3,      OMA_CODECID_ATRAC3  },
     { CODEC_ID_ATRAC3P,     OMA_CODECID_ATRAC3P },
-<<<<<<< HEAD
-    { CODEC_ID_MP3,         OMA_CODECID_MP3 },
-    { CODEC_ID_PCM_S16BE,   OMA_CODECID_LPCM },
-};
-
-static const uint64_t leaf_table[] = {
-    0xd79e8283acea4620, 0x7a9762f445afd0d8,
-    0x354d60a60b8c79f1, 0x584e1cde00b07aee,
-    0x1573cd93da7df623, 0x47f98d79620dd535
-};
-
-typedef struct OMAContext {
-    uint64_t content_start;
-    int encrypted;
-    uint16_t k_size;
-    uint16_t e_size;
-    uint16_t i_size;
-    uint16_t s_size;
-    uint32_t rid;
-    uint8_t r_val[24];
-    uint8_t n_val[24];
-    uint8_t m_val[8];
-    uint8_t s_val[8];
-    uint8_t sm_val[8];
-    uint8_t e_val[8];
-    uint8_t iv[8];
-    struct AVDES av_des;
-} OMAContext;
-
-static void hex_log(AVFormatContext *s, int level, const char *name, const uint8_t *value, int len)
-{
-    char buf[33];
-    len = FFMIN(len, 16);
-    if (av_log_get_level() < level)
-        return;
-    ff_data_to_hex(buf, value, len, 1);
-    buf[len<<1] = '\0';
-    av_log(s, level, "%s: %s\n", name, buf);
-}
-
-static int kset(AVFormatContext *s, const uint8_t *r_val, const uint8_t *n_val, int len)
-{
-    OMAContext *oc = s->priv_data;
-
-    if (!r_val && !n_val)
-        return -1;
-
-    len = FFMIN(len, 16);
-
-    /* use first 64 bits in the third round again */
-    if (r_val) {
-        if (r_val != oc->r_val) {
-            memset(oc->r_val, 0, 24);
-            memcpy(oc->r_val, r_val, len);
-        }
-        memcpy(&oc->r_val[16], r_val, 8);
-    }
-    if (n_val) {
-        if (n_val != oc->n_val) {
-            memset(oc->n_val, 0, 24);
-            memcpy(oc->n_val, n_val, len);
-        }
-        memcpy(&oc->n_val[16], n_val, 8);
-    }
-
-    return 0;
-}
-
-static int rprobe(AVFormatContext *s, uint8_t *enc_header, const uint8_t *r_val)
-{
-    OMAContext *oc = s->priv_data;
-    unsigned int pos;
-    struct AVDES av_des;
-
-    if (!enc_header || !r_val)
-        return -1;
-
-    /* m_val */
-    av_des_init(&av_des, r_val, 192, 1);
-    av_des_crypt(&av_des, oc->m_val, &enc_header[48], 1, NULL, 1);
-
-    /* s_val */
-    av_des_init(&av_des, oc->m_val, 64, 0);
-    av_des_crypt(&av_des, oc->s_val, NULL, 1, NULL, 0);
-
-    /* sm_val */
-    pos = OMA_ENC_HEADER_SIZE + oc->k_size + oc->e_size;
-    av_des_init(&av_des, oc->s_val, 64, 0);
-    av_des_mac(&av_des, oc->sm_val, &enc_header[pos], (oc->i_size >> 3));
-
-    pos += oc->i_size;
-
-    return memcmp(&enc_header[pos], oc->sm_val, 8) ? -1 : 0;
-}
-
-static int nprobe(AVFormatContext *s, uint8_t *enc_header, int size, const uint8_t *n_val)
-{
-    OMAContext *oc = s->priv_data;
-    uint32_t pos, taglen, datalen;
-    struct AVDES av_des;
-
-    if (!enc_header || !n_val)
-        return -1;
-
-    pos = OMA_ENC_HEADER_SIZE + oc->k_size;
-    if (!memcmp(&enc_header[pos], "EKB ", 4))
-        pos += 32;
-
-    if (AV_RB32(&enc_header[pos]) != oc->rid)
-        av_log(s, AV_LOG_DEBUG, "Mismatching RID\n");
-
-    taglen = AV_RB32(&enc_header[pos+32]);
-    datalen = AV_RB32(&enc_header[pos+36]) >> 4;
-
-    if(taglen + (((uint64_t)datalen)<<4) + 44 > size)
-        return -1;
-
-    pos += 44 + taglen;
-
-    av_des_init(&av_des, n_val, 192, 1);
-    while (datalen-- > 0) {
-        av_des_crypt(&av_des, oc->r_val, &enc_header[pos], 2, NULL, 1);
-        kset(s, oc->r_val, NULL, 16);
-        if (!rprobe(s, enc_header, oc->r_val))
-            return 0;
-        pos += 16;
-    }
-
-    return -1;
-}
-
-static int decrypt_init(AVFormatContext *s, ID3v2ExtraMeta *em, uint8_t *header)
-{
-    OMAContext *oc = s->priv_data;
-    ID3v2ExtraMetaGEOB *geob = NULL;
-    uint8_t *gdata;
-
-    oc->encrypted = 1;
-    av_log(s, AV_LOG_INFO, "File is encrypted\n");
-
-    /* find GEOB metadata */
-    while (em) {
-        if (!strcmp(em->tag, "GEOB") &&
-            (geob = em->data) &&
-            (!strcmp(geob->description, "OMG_LSI") ||
-             !strcmp(geob->description, "OMG_BKLSI"))) {
-            break;
-        }
-        em = em->next;
-    }
-    if (!em) {
-        av_log(s, AV_LOG_ERROR, "No encryption header found\n");
-        return -1;
-    }
-
-    if (geob->datasize < 64) {
-        av_log(s, AV_LOG_ERROR, "Invalid GEOB data size: %u\n", geob->datasize);
-        return -1;
-    }
-
-    gdata = geob->data;
-
-    if (AV_RB16(gdata) != 1)
-        av_log(s, AV_LOG_WARNING, "Unknown version in encryption header\n");
-
-    oc->k_size = AV_RB16(&gdata[2]);
-    oc->e_size = AV_RB16(&gdata[4]);
-    oc->i_size = AV_RB16(&gdata[6]);
-    oc->s_size = AV_RB16(&gdata[8]);
-
-    if (memcmp(&gdata[OMA_ENC_HEADER_SIZE], "KEYRING     ", 12)) {
-        av_log(s, AV_LOG_ERROR, "Invalid encryption header\n");
-        return -1;
-    }
-    oc->rid = AV_RB32(&gdata[OMA_ENC_HEADER_SIZE + 28]);
-    av_log(s, AV_LOG_DEBUG, "RID: %.8x\n", oc->rid);
-
-    memcpy(oc->iv, &header[0x58], 8);
-    hex_log(s, AV_LOG_DEBUG, "IV", oc->iv, 8);
-
-    hex_log(s, AV_LOG_DEBUG, "CBC-MAC", &gdata[OMA_ENC_HEADER_SIZE+oc->k_size+oc->e_size+oc->i_size], 8);
-
-    if (s->keylen > 0) {
-        kset(s, s->key, s->key, s->keylen);
-    }
-    if (!memcmp(oc->r_val, (const uint8_t[8]){0}, 8) ||
-        rprobe(s, gdata, oc->r_val) < 0 &&
-        nprobe(s, gdata, geob->datasize, oc->n_val) < 0) {
-        int i;
-        for (i = 0; i < sizeof(leaf_table); i += 2) {
-            uint8_t buf[16];
-            AV_WL64(buf, leaf_table[i]);
-            AV_WL64(&buf[8], leaf_table[i+1]);
-            kset(s, buf, buf, 16);
-            if (!rprobe(s, gdata, oc->r_val) || !nprobe(s, gdata, geob->datasize, oc->n_val))
-                break;
-        }
-        if (i >= sizeof(leaf_table)) {
-            av_log(s, AV_LOG_ERROR, "Invalid key\n");
-            return -1;
-        }
-    }
-
-    /* e_val */
-    av_des_init(&oc->av_des, oc->m_val, 64, 0);
-    av_des_crypt(&oc->av_des, oc->e_val, &gdata[OMA_ENC_HEADER_SIZE + 40], 1, NULL, 0);
-    hex_log(s, AV_LOG_DEBUG, "EK", oc->e_val, 8);
-
-    /* init e_val */
-    av_des_init(&oc->av_des, oc->e_val, 64, 1);
-
-    return 0;
-}
-
-static int oma_read_header(AVFormatContext *s,
-                           AVFormatParameters *ap)
-{
-    static const uint16_t srate_tab[6] = {320,441,480,882,960,0};
-    int     ret, framesize, jsflag, samplerate;
-    uint32_t codec_params;
-    int16_t eid;
-    uint8_t buf[EA3_HEADER_SIZE];
-    uint8_t *edata;
-    AVStream *st;
-    ID3v2ExtraMeta *extra_meta = NULL;
-    OMAContext *oc = s->priv_data;
-
-    ff_id3v2_read_all(s, ID3v2_EA3_MAGIC, &extra_meta);
-    ret = avio_read(s->pb, buf, EA3_HEADER_SIZE);
-    if (ret < EA3_HEADER_SIZE)
-        return -1;
-
-    if (memcmp(buf, ((const uint8_t[]){'E', 'A', '3'}),3) || buf[4] != 0 || buf[5] != EA3_HEADER_SIZE) {
-        av_log(s, AV_LOG_ERROR, "Couldn't find the EA3 header !\n");
-        return -1;
-    }
-
-    oc->content_start = avio_tell(s->pb);
-
-    /* encrypted file */
-    eid = AV_RB16(&buf[6]);
-    if (eid != -1 && eid != -128 && decrypt_init(s, extra_meta, buf) < 0) {
-        ff_id3v2_free_extra_meta(&extra_meta);
-        return -1;
-    }
-
-    ff_id3v2_free_extra_meta(&extra_meta);
-
-    codec_params = AV_RB24(&buf[33]);
-
-    st = avformat_new_stream(s, NULL);
-    if (!st)
-        return AVERROR(ENOMEM);
-
-    st->start_time = 0;
-    st->codec->codec_type  = AVMEDIA_TYPE_AUDIO;
-    st->codec->codec_tag   = buf[32];
-    st->codec->codec_id    = ff_codec_get_id(codec_oma_tags, st->codec->codec_tag);
-
-    switch (buf[32]) {
-        case OMA_CODECID_ATRAC3:
-            samplerate = srate_tab[(codec_params >> 13) & 7]*100;
-            if (samplerate != 44100)
-                av_log_ask_for_sample(s, "Unsupported sample rate: %d\n",
-                                      samplerate);
-
-            framesize = (codec_params & 0x3FF) * 8;
-            jsflag = (codec_params >> 17) & 1; /* get stereo coding mode, 1 for joint-stereo */
-            st->codec->channels    = 2;
-            st->codec->sample_rate = samplerate;
-            st->codec->bit_rate    = st->codec->sample_rate * framesize * 8 / 1024;
-
-            /* fake the atrac3 extradata (wav format, makes stream copy to wav work) */
-            st->codec->extradata_size = 14;
-            edata = av_mallocz(14 + FF_INPUT_BUFFER_PADDING_SIZE);
-            if (!edata)
-                return AVERROR(ENOMEM);
-
-            st->codec->extradata = edata;
-            AV_WL16(&edata[0],  1);             // always 1
-            AV_WL32(&edata[2],  samplerate);    // samples rate
-            AV_WL16(&edata[6],  jsflag);        // coding mode
-            AV_WL16(&edata[8],  jsflag);        // coding mode
-            AV_WL16(&edata[10], 1);             // always 1
-            // AV_WL16(&edata[12], 0);          // always 0
-
-            avpriv_set_pts_info(st, 64, 1, st->codec->sample_rate);
-            break;
-        case OMA_CODECID_ATRAC3P:
-            st->codec->channels = (codec_params >> 10) & 7;
-            framesize = ((codec_params & 0x3FF) * 8) + 8;
-            st->codec->sample_rate = srate_tab[(codec_params >> 13) & 7]*100;
-            st->codec->bit_rate    = st->codec->sample_rate * framesize * 8 / 1024;
-            avpriv_set_pts_info(st, 64, 1, st->codec->sample_rate);
-            av_log(s, AV_LOG_ERROR, "Unsupported codec ATRAC3+!\n");
-            break;
-        case OMA_CODECID_MP3:
-            st->need_parsing = AVSTREAM_PARSE_FULL;
-            framesize = 1024;
-            break;
-        case OMA_CODECID_LPCM:
-            /* PCM 44.1 kHz 16 bit stereo big-endian */
-            st->codec->channels = 2;
-            st->codec->sample_rate = 44100;
-            framesize = 1024;
-            /* bit rate = sample rate x PCM block align (= 4) x 8 */
-            st->codec->bit_rate = st->codec->sample_rate * 32;
-            st->codec->bits_per_coded_sample = av_get_bits_per_sample(st->codec->codec_id);
-            avpriv_set_pts_info(st, 64, 1, st->codec->sample_rate);
-            break;
-        default:
-            av_log(s, AV_LOG_ERROR, "Unsupported codec %d!\n",buf[32]);
-            return -1;
-    }
-
-    st->codec->block_align = framesize;
-
-    return 0;
-}
-
-
-static int oma_read_packet(AVFormatContext *s, AVPacket *pkt)
-{
-    OMAContext *oc = s->priv_data;
-    int packet_size = s->streams[0]->codec->block_align;
-    int ret = av_get_packet(s->pb, pkt, packet_size);
-
-    if (ret <= 0)
-        return AVERROR(EIO);
-
-    pkt->stream_index = 0;
-
-    if (oc->encrypted) {
-        /* previous unencrypted block saved in IV for the next packet (CBC mode) */
-        av_des_crypt(&oc->av_des, pkt->data, pkt->data, (packet_size >> 3), oc->iv, 1);
-    }
-
-    return ret;
-}
-
-static int oma_read_probe(AVProbeData *p)
-{
-    const uint8_t *buf;
-    unsigned tag_len = 0;
-
-    buf = p->buf;
-
-    if (p->buf_size < ID3v2_HEADER_SIZE ||
-        !ff_id3v2_match(buf, ID3v2_EA3_MAGIC) ||
-        buf[3] != 3 || // version must be 3
-        buf[4]) // flags byte zero
-        return 0;
-
-    tag_len = ff_id3v2_tag_len(buf);
-
-    /* This check cannot overflow as tag_len has at most 28 bits */
-    if (p->buf_size < tag_len + 5)
-        /* EA3 header comes late, might be outside of the probe buffer */
-        return AVPROBE_SCORE_MAX / 2;
-
-    buf += tag_len;
-
-    if (!memcmp(buf, "EA3", 3) && !buf[4] && buf[5] == EA3_HEADER_SIZE)
-        return AVPROBE_SCORE_MAX;
-    else
-        return 0;
-}
-
-static int oma_read_seek(struct AVFormatContext *s, int stream_index, int64_t timestamp, int flags)
-{
-    OMAContext *oc = s->priv_data;
-
-    pcm_read_seek(s, stream_index, timestamp, flags);
-
-    if (oc->encrypted) {
-        /* readjust IV for CBC */
-        int64_t pos = avio_tell(s->pb);
-        if (pos < oc->content_start)
-            memset(oc->iv, 0, 8);
-        else {
-            if (avio_seek(s->pb, -8, SEEK_CUR) < 0 || avio_read(s->pb, oc->iv, 8) < 8) {
-                memset(oc->iv, 0, 8);
-                return -1;
-            }
-        }
-    }
-
-    return 0;
-}
-
-AVInputFormat ff_oma_demuxer = {
-    .name           = "oma",
-    .long_name      = NULL_IF_CONFIG_SMALL("Sony OpenMG audio"),
-    .priv_data_size = sizeof(OMAContext),
-    .read_probe     = oma_read_probe,
-    .read_header    = oma_read_header,
-    .read_packet    = oma_read_packet,
-    .read_seek      = oma_read_seek,
-    .flags          = AVFMT_GENERIC_INDEX,
-    .extensions     = "oma,omg,aa3",
-    .codec_tag      = (const AVCodecTag* const []){codec_oma_tags, 0},
-};
-=======
     { CODEC_ID_MP3,         OMA_CODECID_MP3     },
     { CODEC_ID_PCM_S16BE,   OMA_CODECID_LPCM    },
     { 0 },
 };
->>>>>>> 2a216ca2
